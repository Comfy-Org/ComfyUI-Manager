--- conflicted
+++ resolved
@@ -3367,11 +3367,7 @@
     try:
         remote = get_remote_name(repo)
         repo.remotes[remote].fetch()
-<<<<<<< HEAD
-    except Exception:
-=======
     except:
->>>>>>> c709274a
         logging.error("[ComfyUI-Manager] Failed to fetch ComfyUI")
 
     def parse_semver(tag_name):
