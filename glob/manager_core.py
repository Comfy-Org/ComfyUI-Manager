--- conflicted
+++ resolved
@@ -30,17 +30,12 @@
 import cnr_utils
 from manager_util import *
 
-<<<<<<< HEAD
 
 version_code = [3, 0]
 version_str = f"V{version_code[0]}.{version_code[1]}" + (f'.{version_code[2]}' if len(version_code) > 2 else '')
 
 
 DEFAULT_CHANNEL = "https://raw.githubusercontent.com/ltdrdata/ComfyUI-Manager/main"
-=======
-version = [2, 50, 3]
-version_str = f"V{version[0]}.{version[1]}" + (f'.{version[2]}' if len(version) > 2 else '')
->>>>>>> c0cc3778
 
 
 custom_nodes_path = os.path.abspath(os.path.join(comfyui_manager_path, '..'))
