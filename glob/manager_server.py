import traceback

import folder_paths
import locale
import subprocess  # don't remove this
import concurrent
import nodes
import os
import sys
import threading
import re
import shutil
import git

from server import PromptServer
import manager_core as core
import manager_util
import cm_global

print(f"### Loading: ComfyUI-Manager ({core.version_str})")

comfy_ui_hash = "-"
comfyui_tag = None

SECURITY_MESSAGE_MIDDLE_OR_BELOW = f"ERROR: To use this action, a security_level of `middle or below` is required. Please contact the administrator.\nReference: https://github.com/ltdrdata/ComfyUI-Manager#security-policy"
SECURITY_MESSAGE_NORMAL_MINUS = f"ERROR: To use this feature, you must either set '--listen' to a local IP and set the security level to 'normal-' or lower, or set the security level to 'middle' or 'weak'. Please contact the administrator.\nReference: https://github.com/ltdrdata/ComfyUI-Manager#security-policy"
SECURITY_MESSAGE_GENERAL = f"ERROR: This installation is not allowed in this security_level. Please contact the administrator.\nReference: https://github.com/ltdrdata/ComfyUI-Manager#security-policy"

routes = PromptServer.instance.routes


def handle_stream(stream, prefix):
    stream.reconfigure(encoding=locale.getpreferredencoding(), errors='replace')
    for msg in stream:
        if prefix == '[!]' and ('it/s]' in msg or 's/it]' in msg) and ('%|' in msg or 'it [' in msg):
            if msg.startswith('100%'):
                print('\r' + msg, end="", file=sys.stderr),
            else:
                print('\r' + msg[:-1], end="", file=sys.stderr),
        else:
            if prefix == '[!]':
                print(prefix, msg, end="", file=sys.stderr)
            else:
                print(prefix, msg, end="")


from comfy.cli_args import args
import latent_preview


is_local_mode = args.listen.startswith('127.') or args.listen.startswith('local.')


def is_allowed_security_level(level):
    if level == 'block':
        return False
    elif level == 'high':
        if is_local_mode:
            return core.get_config()['security_level'].lower() in ['weak', 'normal-']
        else:
            return core.get_config()['security_level'].lower() == 'weak'
    elif level == 'middle':
        return core.get_config()['security_level'].lower() in ['weak', 'normal', 'normal-']
    else:
        return True


async def get_risky_level(files, pip_packages):
    json_data1 = await core.get_data_by_mode('local', 'custom-node-list.json')
    json_data2 = await core.get_data_by_mode('cache', 'custom-node-list.json', channel_url='https://github.com/ltdrdata/ComfyUI-Manager/raw/main')

    all_urls = set()
    for x in json_data1['custom_nodes'] + json_data2['custom_nodes']:
        all_urls.update(x['files'])

    for x in files:
        if x not in all_urls:
            return "high"

    all_pip_packages = set()
    for x in json_data1['custom_nodes'] + json_data2['custom_nodes']:
        if "pip" in x:
            all_pip_packages.update(x['pip'])

    for p in pip_packages:
        if p not in all_pip_packages:
            return "block"

    return "middle"


class ManagerFuncsInComfyUI(core.ManagerFuncs):
    def get_current_preview_method(self):
        if args.preview_method == latent_preview.LatentPreviewMethod.Auto:
            return "auto"
        elif args.preview_method == latent_preview.LatentPreviewMethod.Latent2RGB:
            return "latent2rgb"
        elif args.preview_method == latent_preview.LatentPreviewMethod.TAESD:
            return "taesd"
        else:
            return "none"

    def run_script(self, cmd, cwd='.'):
        if len(cmd) > 0 and cmd[0].startswith("#"):
            print(f"[ComfyUI-Manager] Unexpected behavior: `{cmd}`")
            return 0

        process = subprocess.Popen(cmd, cwd=cwd, stdout=subprocess.PIPE, stderr=subprocess.PIPE, text=True, bufsize=1)

        stdout_thread = threading.Thread(target=handle_stream, args=(process.stdout, ""))
        stderr_thread = threading.Thread(target=handle_stream, args=(process.stderr, "[!]"))

        stdout_thread.start()
        stderr_thread.start()

        stdout_thread.join()
        stderr_thread.join()

        return process.wait()


core.manager_funcs = ManagerFuncsInComfyUI()

sys.path.append('../..')

from manager_downloader import download_url

core.comfy_path = os.path.dirname(folder_paths.__file__)
core.js_path = os.path.join(core.comfy_path, "web", "extensions")

local_db_model = os.path.join(core.comfyui_manager_path, "model-list.json")
local_db_alter = os.path.join(core.comfyui_manager_path, "alter-list.json")
local_db_custom_node_list = os.path.join(core.comfyui_manager_path, "custom-node-list.json")
local_db_extension_node_mappings = os.path.join(core.comfyui_manager_path, "extension-node-map.json")
components_path = os.path.join(core.comfyui_manager_path, 'components')


def set_preview_method(method):
    if method == 'auto':
        args.preview_method = latent_preview.LatentPreviewMethod.Auto
    elif method == 'latent2rgb':
        args.preview_method = latent_preview.LatentPreviewMethod.Latent2RGB
    elif method == 'taesd':
        args.preview_method = latent_preview.LatentPreviewMethod.TAESD
    else:
        args.preview_method = latent_preview.LatentPreviewMethod.NoPreviews

    core.get_config()['preview_method'] = args.preview_method


set_preview_method(core.get_config()['preview_method'])


def set_badge_mode(mode):
    core.get_config()['badge_mode'] = mode


def set_default_ui_mode(mode):
    core.get_config()['default_ui'] = mode


def set_component_policy(mode):
    core.get_config()['component_policy'] = mode


def set_double_click_policy(mode):
    core.get_config()['double_click_policy'] = mode


def print_comfyui_version():
    global comfy_ui_hash
    global comfyui_tag

    is_detached = False
    try:
        repo = git.Repo(os.path.dirname(folder_paths.__file__))
        core.comfy_ui_revision = len(list(repo.iter_commits('HEAD')))

        comfy_ui_hash = repo.head.commit.hexsha
        cm_global.variables['comfyui.revision'] = core.comfy_ui_revision

        core.comfy_ui_commit_datetime = repo.head.commit.committed_datetime
        cm_global.variables['comfyui.commit_datetime'] = core.comfy_ui_commit_datetime

        is_detached = repo.head.is_detached
        current_branch = repo.active_branch.name

        if current_branch == "master":
            comfyui_tag = repo.git.describe('--tags', repo.heads.main.commit.hexsha)
            if not comfyui_tag.startswith("v"):
                comfyui_tag = None

        try:
            if core.comfy_ui_commit_datetime.date() < core.comfy_ui_required_commit_datetime.date():
                print(f"\n\n## [WARN] ComfyUI-Manager: Your ComfyUI version ({core.comfy_ui_revision})[{core.comfy_ui_commit_datetime.date()}] is too old. Please update to the latest version. ##\n\n")
        except:
            pass

        # process on_revision_detected -->
        if 'cm.on_revision_detected_handler' in cm_global.variables:
            for k, f in cm_global.variables['cm.on_revision_detected_handler']:
                try:
                    f(core.comfy_ui_revision)
                except Exception:
                    print(f"[ERROR] '{k}' on_revision_detected_handler")
                    traceback.print_exc()

            del cm_global.variables['cm.on_revision_detected_handler']
        else:
            print(f"[ComfyUI-Manager] Some features are restricted due to your ComfyUI being outdated.")
        # <--

        if current_branch == "master":
            if comfyui_tag:
                print(f"### ComfyUI Version: {comfyui_tag} | Released on '{core.comfy_ui_commit_datetime.date()}'")
            else:
                print(f"### ComfyUI Revision: {core.comfy_ui_revision} [{comfy_ui_hash[:8]}] | Released on '{core.comfy_ui_commit_datetime.date()}'")
        else:
            print(f"### ComfyUI Revision: {core.comfy_ui_revision} on '{current_branch}' [{comfy_ui_hash[:8]}] | Released on '{core.comfy_ui_commit_datetime.date()}'")
    except:
        if is_detached:
            print(f"### ComfyUI Revision: {core.comfy_ui_revision} [{comfy_ui_hash[:8]}] *DETACHED | Released on '{core.comfy_ui_commit_datetime.date()}'")
        else:
            print("### ComfyUI Revision: UNKNOWN (The currently installed ComfyUI is not a Git repository)")


print_comfyui_version()
core.check_invalid_nodes()


def setup_environment():
    git_exe = core.get_config()['git_exe']

    if git_exe != '':
        git.Git().update_environment(GIT_PYTHON_GIT_EXECUTABLE=git_exe)


setup_environment()

# Expand Server api

import server
from aiohttp import web
import aiohttp
import json
import zipfile
import urllib.request


def get_model_dir(data):
    if data['save_path'] != 'default':
        if '..' in data['save_path'] or data['save_path'].startswith('/'):
            print(f"[WARN] '{data['save_path']}' is not allowed path. So it will be saved into 'models/etc'.")
            base_model = os.path.join(folder_paths.models_dir, "etc")
        else:
            if data['save_path'].startswith("custom_nodes"):
                base_model = os.path.join(core.comfy_path, data['save_path'])
            else:
                base_model = os.path.join(folder_paths.models_dir, data['save_path'])
    else:
        model_type = data['type']
        if model_type == "checkpoints" or model_type == "checkpoint":
            base_model = folder_paths.folder_names_and_paths["checkpoints"][0][0]
        elif model_type == "unclip":
            base_model = folder_paths.folder_names_and_paths["checkpoints"][0][0]
        elif model_type == "clip":
            base_model = folder_paths.folder_names_and_paths["clip"][0][0]
        elif model_type == "VAE":
            base_model = folder_paths.folder_names_and_paths["vae"][0][0]
        elif model_type == "lora":
            base_model = folder_paths.folder_names_and_paths["loras"][0][0]
        elif model_type == "T2I-Adapter":
            base_model = folder_paths.folder_names_and_paths["controlnet"][0][0]
        elif model_type == "T2I-Style":
            base_model = folder_paths.folder_names_and_paths["controlnet"][0][0]
        elif model_type == "controlnet":
            base_model = folder_paths.folder_names_and_paths["controlnet"][0][0]
        elif model_type == "clip_vision":
            base_model = folder_paths.folder_names_and_paths["clip_vision"][0][0]
        elif model_type == "gligen":
            base_model = folder_paths.folder_names_and_paths["gligen"][0][0]
        elif model_type == "upscale":
            base_model = folder_paths.folder_names_and_paths["upscale_models"][0][0]
        elif model_type == "embeddings":
            base_model = folder_paths.folder_names_and_paths["embeddings"][0][0]
        elif model_type == "unet" or model_type == "diffusion_model":
            if folder_paths.folder_names_and_paths.get("diffusion_models"):
                base_model = folder_paths.folder_names_and_paths["diffusion_models"][0][1]
            else:
                print(f"[ComfyUI-Manager] Your ComfyUI is outdated version.")
                base_model = folder_paths.folder_names_and_paths["unet"][0][0]  # outdated version
        else:
            base_model = os.path.join(folder_paths.models_dir, "etc")

    return base_model


def get_model_path(data):
    base_model = get_model_dir(data)
    return os.path.join(base_model, data['filename'])


def check_state_of_git_node_pack(node_packs, do_fetch=False, do_update_check=True, do_update=False):
    if do_fetch:
        print("Start fetching...", end="")
    elif do_update:
        print("Start updating...", end="")
    elif do_update_check:
        print("Start update check...", end="")

    def process_custom_node(item):
        core.check_state_of_git_node_pack_single(item, do_fetch, do_update_check, do_update)

    with concurrent.futures.ThreadPoolExecutor(4) as executor:
        for k, v in node_packs.items():
            if v.get('active_version') in ['unknown', 'nightly']:
                executor.submit(process_custom_node, v)

    if do_fetch:
        print(f"\x1b[2K\rFetching done.")
    elif do_update:
        update_exists = any(item.get('updatable', False) for item in node_packs.values())
        if update_exists:
            print(f"\x1b[2K\rUpdate done.")
        else:
            print(f"\x1b[2K\rAll extensions are already up-to-date.")
    elif do_update_check:
        print(f"\x1b[2K\rUpdate check done.")


def nickname_filter(json_obj):
    preemptions_map = {}

    for k, x in json_obj.items():
        if 'preemptions' in x[1]:
            for y in x[1]['preemptions']:
                preemptions_map[y] = k
        elif k.endswith("/ComfyUI"):
            for y in x[0]:
                preemptions_map[y] = k

    updates = {}
    for k, x in json_obj.items():
        removes = set()
        for y in x[0]:
            k2 = preemptions_map.get(y)
            if k2 is not None and k != k2:
                removes.add(y)

        if len(removes) > 0:
            updates[k] = [y for y in x[0] if y not in removes]

    for k, v in updates.items():
        json_obj[k][0] = v

    return json_obj


@routes.get("/customnode/getmappings")
async def fetch_customnode_mappings(request):
    """
    provide unified (node -> node pack) mapping list
    """
    mode = request.rel_url.query["mode"]

    nickname_mode = False
    if mode == "nickname":
        mode = "local"
        nickname_mode = True

    json_obj = await core.get_data_by_mode(mode, 'extension-node-map.json')
    json_obj = core.map_to_unified_keys(json_obj)

    if nickname_mode:
        json_obj = nickname_filter(json_obj)

    all_nodes = set()
    patterns = []
    for k, x in json_obj.items():
        all_nodes.update(set(x[0]))

        if 'nodename_pattern' in x[1]:
            patterns.append((x[1]['nodename_pattern'], x[0]))

    missing_nodes = set(nodes.NODE_CLASS_MAPPINGS.keys()) - all_nodes

    for x in missing_nodes:
        for pat, item in patterns:
            if re.match(pat, x):
                item.append(x)

    return web.json_response(json_obj, content_type='application/json')


@routes.get("/customnode/fetch_updates")
async def fetch_updates(request):
    try:
        if request.rel_url.query["mode"] == "local":
            channel = 'local'
        else:
            channel = core.get_config()['channel_url']

        await core.unified_manager.reload(request.rel_url.query["mode"])
        await core.unified_manager.get_custom_nodes(channel, request.rel_url.query["mode"])

        res = core.unified_manager.fetch_or_pull_git_repo(is_pull=False)

        for x in res['failed']:
            print(f"FETCH FAILED: {x}")

        print("\nDone.")

        if len(res['updated']) > 0:
            return web.Response(status=201)

        return web.Response(status=200)
    except:
        traceback.print_exc()
        return web.Response(status=400)


@routes.get("/customnode/update_all")
async def update_all(request):
    if not is_allowed_security_level('middle'):
        print(SECURITY_MESSAGE_MIDDLE_OR_BELOW)
        return web.Response(status=403)

    try:
        core.save_snapshot_with_postfix('autosave')

        if request.rel_url.query["mode"] == "local":
            channel = 'local'
        else:
            channel = core.get_config()['channel_url']

        await core.unified_manager.reload(request.rel_url.query["mode"])
        await core.unified_manager.get_custom_nodes(channel, request.rel_url.query["mode"])

        updated_cnr = []
        for k, v in core.unified_manager.active_nodes.items():
            if v[0] != 'nightly':
                res = core.unified_manager.unified_update(k, v[0])
                if res.action == 'switch-cnr' and res:
                    updated_cnr.append(k)

        res = core.unified_manager.fetch_or_pull_git_repo(is_pull=True)

        res['updated'] += updated_cnr

        for x in res['failed']:
            print(f"PULL FAILED: {x}")

        if len(res['updated']) == 0 and len(res['failed']) == 0:
            status = 200
        else:
            status = 201

        print(f"\nDone.")
        return web.json_response(res, status=status, content_type='application/json')
    except:
        traceback.print_exc()
        return web.Response(status=400)
    finally:
        core.clear_pip_cache()


def convert_markdown_to_html(input_text):
    pattern_a = re.compile(r'\[a/([^]]+)\]\(([^)]+)\)')
    pattern_w = re.compile(r'\[w/([^]]+)\]')
    pattern_i = re.compile(r'\[i/([^]]+)\]')
    pattern_bold = re.compile(r'\*\*([^*]+)\*\*')
    pattern_white = re.compile(r'%%([^*]+)%%')

    def replace_a(match):
        return f"<a href='{match.group(2)}' target='blank'>{match.group(1)}</a>"

    def replace_w(match):
        return f"<p class='cm-warn-note'>{match.group(1)}</p>"

    def replace_i(match):
        return f"<p class='cm-info-note'>{match.group(1)}</p>"

    def replace_bold(match):
        return f"<B>{match.group(1)}</B>"

    def replace_white(match):
        return f"<font color='white'>{match.group(1)}</font>"

    input_text = input_text.replace('\\[', '&#91;').replace('\\]', '&#93;').replace('<', '&lt;').replace('>', '&gt;')

    result_text = re.sub(pattern_a, replace_a, input_text)
    result_text = re.sub(pattern_w, replace_w, result_text)
    result_text = re.sub(pattern_i, replace_i, result_text)
    result_text = re.sub(pattern_bold, replace_bold, result_text)
    result_text = re.sub(pattern_white, replace_white, result_text)

    return result_text.replace("\n", "<BR>")


def populate_markdown(x):
    if 'description' in x:
        x['description'] = convert_markdown_to_html(manager_util.sanitize_tag(x['description']))

    if 'name' in x:
        x['name'] = manager_util.sanitize_tag(x['name'])

    if 'title' in x:
        x['title'] = manager_util.sanitize_tag(x['title'])


@routes.get("/customnode/getlist")
async def fetch_customnode_list(request):
    """
    provide unified custom node list
    """
    if "skip_update" in request.rel_url.query and request.rel_url.query["skip_update"] == "true":
        skip_update = True
    else:
        skip_update = False

    if request.rel_url.query["mode"] == "local":
        channel = 'local'
    else:
        channel = core.get_config()['channel_url']

    node_packs = await core.get_unified_total_nodes(channel, request.rel_url.query["mode"])
    json_obj_github = core.get_data_by_mode(request.rel_url.query["mode"], 'github-stats.json', 'default')
    json_obj_extras = core.get_data_by_mode(request.rel_url.query["mode"], 'extras.json', 'default')

    core.populate_github_stats(node_packs, await json_obj_github)
    core.populate_favorites(node_packs, await json_obj_extras)

    check_state_of_git_node_pack(node_packs, False, do_update_check=not skip_update)

    for v in node_packs.values():
        populate_markdown(v)

    if channel != 'local':
        found = 'custom'

        for name, url in core.get_channel_dict().items():
            if url == channel:
                found = name
                break

        channel = found

    result = dict(channel=channel, node_packs=node_packs)

    return web.json_response(result, content_type='application/json')


@routes.get("/customnode/alternatives")
async def fetch_customnode_alternatives(request):
    alter_json = await core.get_data_by_mode(request.rel_url.query["mode"], 'alter-list.json')

    res = {}

    for item in alter_json['items']:
        populate_markdown(item)
        res[item['id']] = item

    res = core.map_to_unified_keys(res)

    return web.json_response(res, content_type='application/json')


def check_model_installed(json_obj):
    def process_model(item):
        model_path = get_model_path(item)
        item['installed'] = 'None'

        if model_path is not None:
            if model_path.endswith('.zip'):
                if os.path.exists(model_path[:-4]):
                    item['installed'] = 'True'
                else:
                    item['installed'] = 'False'
            elif os.path.exists(model_path):
                item['installed'] = 'True'
            else:
                item['installed'] = 'False'

    with concurrent.futures.ThreadPoolExecutor(8) as executor:
        for item in json_obj['models']:
            executor.submit(process_model, item)


@routes.get("/externalmodel/getlist")
async def fetch_externalmodel_list(request):
    json_obj = await core.get_data_by_mode(request.rel_url.query["mode"], 'model-list.json')

    check_model_installed(json_obj)

    for x in json_obj['models']:
        populate_markdown(x)

    return web.json_response(json_obj, content_type='application/json')


@PromptServer.instance.routes.get("/snapshot/getlist")
async def get_snapshot_list(request):
    snapshots_directory = os.path.join(core.comfyui_manager_path, 'snapshots')
    items = [f[:-5] for f in os.listdir(snapshots_directory) if f.endswith('.json')]
    items.sort(reverse=True)
    return web.json_response({'items': items}, content_type='application/json')


@routes.get("/snapshot/remove")
async def remove_snapshot(request):
    if not is_allowed_security_level('middle'):
        print(SECURITY_MESSAGE_MIDDLE_OR_BELOW)
        return web.Response(status=403)
    
    try:
        target = request.rel_url.query["target"]

        path = os.path.join(core.comfyui_manager_path, 'snapshots', f"{target}.json")
        if os.path.exists(path):
            os.remove(path)

        return web.Response(status=200)
    except:
        return web.Response(status=400)


@routes.get("/snapshot/restore")
async def remove_snapshot(request):
    if not is_allowed_security_level('middle'):
        print(SECURITY_MESSAGE_MIDDLE_OR_BELOW)
        return web.Response(status=403)
    
    try:
        target = request.rel_url.query["target"]

        path = os.path.join(core.comfyui_manager_path, 'snapshots', f"{target}.json")
        if os.path.exists(path):
            if not os.path.exists(core.startup_script_path):
                os.makedirs(core.startup_script_path)

            target_path = os.path.join(core.startup_script_path, "restore-snapshot.json")
            shutil.copy(path, target_path)

            print(f"Snapshot restore scheduled: `{target}`")
            return web.Response(status=200)

        print(f"Snapshot file not found: `{path}`")
        return web.Response(status=400)
    except:
        return web.Response(status=400)


@routes.get("/snapshot/get_current")
async def get_current_snapshot_api(request):
    try:
        return web.json_response(core.get_current_snapshot(), content_type='application/json')
    except:
        return web.Response(status=400)


@routes.get("/snapshot/save")
async def save_snapshot(request):
    try:
        core.save_snapshot_with_postfix('snapshot')
        return web.Response(status=200)
    except:
        return web.Response(status=400)


def unzip_install(files):
    temp_filename = 'manager-temp.zip'
    for url in files:
        if url.endswith("/"):
            url = url[:-1]
        try:
            headers = {
                'User-Agent': 'Mozilla/5.0 (Windows NT 10.0; Win64; x64) AppleWebKit/537.36 (KHTML, like Gecko) Chrome/58.0.3029.110 Safari/537.3'}

            req = urllib.request.Request(url, headers=headers)
            response = urllib.request.urlopen(req)
            data = response.read()

            with open(temp_filename, 'wb') as f:
                f.write(data)

            with zipfile.ZipFile(temp_filename, 'r') as zip_ref:
                zip_ref.extractall(core.custom_nodes_path)

            os.remove(temp_filename)
        except Exception as e:
            print(f"Install(unzip) error: {url} / {e}", file=sys.stderr)
            return False

    print("Installation was successful.")
    return True


def download_url_with_agent(url, save_path):
    try:
        headers = {
            'User-Agent': 'Mozilla/5.0 (Windows NT 10.0; Win64; x64) AppleWebKit/537.36 (KHTML, like Gecko) Chrome/58.0.3029.110 Safari/537.3'}

        req = urllib.request.Request(url, headers=headers)
        response = urllib.request.urlopen(req)
        data = response.read()

        if not os.path.exists(os.path.dirname(save_path)):
            os.makedirs(os.path.dirname(save_path))

        with open(save_path, 'wb') as f:
            f.write(data)

    except Exception as e:
        print(f"Download error: {url} / {e}", file=sys.stderr)
        return False

    print("Installation was successful.")
    return True


def copy_install(files, js_path_name=None):
    for url in files:
        if url.endswith("/"):
            url = url[:-1]
        try:
            filename = os.path.basename(url)
            if url.endswith(".py"):
                download_url(url, core.custom_nodes_path, filename)
            else:
                path = os.path.join(core.js_path, js_path_name) if js_path_name is not None else core.js_path
                if not os.path.exists(path):
                    os.makedirs(path)
                download_url(url, path, filename)

        except Exception as e:
            print(f"Install(copy) error: {url} / {e}", file=sys.stderr)
            return False

    print("Installation was successful.")
    return True


def copy_uninstall(files, js_path_name='.'):
    for url in files:
        if url.endswith("/"):
            url = url[:-1]
        dir_name = os.path.basename(url)
        base_path = core.custom_nodes_path if url.endswith('.py') else os.path.join(core.js_path, js_path_name)
        file_path = os.path.join(base_path, dir_name)

        try:
            if os.path.exists(file_path):
                os.remove(file_path)
            elif os.path.exists(file_path + ".disabled"):
                os.remove(file_path + ".disabled")
        except Exception as e:
            print(f"Uninstall(copy) error: {url} / {e}", file=sys.stderr)
            return False

    print("Uninstallation was successful.")
    return True


def copy_set_active(files, is_disable, js_path_name='.'):
    if is_disable:
        action_name = "Disable"
    else:
        action_name = "Enable"

    for url in files:
        if url.endswith("/"):
            url = url[:-1]
        dir_name = os.path.basename(url)
        base_path = core.custom_nodes_path if url.endswith('.py') else os.path.join(core.js_path, js_path_name)
        file_path = os.path.join(base_path, dir_name)

        try:
            if is_disable:
                current_name = file_path
                new_name = file_path + ".disabled"
            else:
                current_name = file_path + ".disabled"
                new_name = file_path

            os.rename(current_name, new_name)

        except Exception as e:
            print(f"{action_name}(copy) error: {url} / {e}", file=sys.stderr)

            return False

    print(f"{action_name} was successful.")
    return True


@routes.get("/customnode/versions/{node_name}")
async def get_cnr_versions(request):
    node_name = request.match_info.get("node_name", None)
    versions = core.cnr_utils.all_versions_of_node(node_name)

    if versions:
        return web.json_response(versions, content_type='application/json')

    return web.Response(status=400)


@routes.get("/customnode/disabled_versions/{node_name}")
async def get_disabled_versions(request):
    node_name = request.match_info.get("node_name", None)
    versions = []
    if node_name in core.unified_manager.nightly_inactive_nodes:
        versions.append(dict(version='nightly'))

    for v in core.unified_manager.cnr_inactive_nodes.get(node_name, {}).keys():
        versions.append(dict(version=v))

    if versions:
        return web.json_response(versions, content_type='application/json')

    return web.Response(status=400)


@routes.post("/customnode/reinstall")
async def reinstall_custom_node(request):
    await uninstall_custom_node(request)
    await install_custom_node(request)


@routes.post("/customnode/install")
async def install_custom_node(request):
    if not is_allowed_security_level('middle'):
        print(SECURITY_MESSAGE_MIDDLE_OR_BELOW)
        return web.Response(status=403)

    json_data = await request.json()

    # non-nightly cnr is safe
    risky_level = None
    cnr_id = json_data.get('id')
    skip_post_install = json_data.get('skip_post_install')

    if json_data['version'] != 'unknown':
        selected_version = json_data.get('selected_version', 'latest')
        if selected_version != 'nightly':
            risky_level = 'low'
            node_spec_str = f"{cnr_id}@{selected_version}"
        else:
            node_spec_str = f"{cnr_id}@nightly"
    else:
        # unknown
        unknown_name = os.path.basename(json_data['files'][0])
        node_spec_str = f"{unknown_name}@unknown"

    # apply security policy if not cnr node (nightly isn't regarded as cnr node)
    if risky_level is None:
        risky_level = await get_risky_level(json_data['files'], json_data.get('pip', []))

    if not is_allowed_security_level(risky_level):
        print(SECURITY_MESSAGE_GENERAL)
        return web.Response(status=404)

    node_spec = core.unified_manager.resolve_node_spec(node_spec_str)

    if node_spec is None:
        return

    node_name, version_spec, is_specified = node_spec
    res = await core.unified_manager.install_by_id(node_name, version_spec, json_data['channel'], json_data['mode'], return_postinstall=skip_post_install)
    # discard post install if skip_post_install mode

    if res not in ['skip', 'enable', 'install-git', 'install-cnr', 'switch-cnr']:
        return web.Response(status=400)

<<<<<<< HEAD
    return web.Response(status=200)
=======
    if install_type == "unzip":
        res = unzip_install(json_data['files'])

    if install_type == "copy":
        if 'js_path' in json_data:
            if '.' in json_data['js_path'] or ':' in json_data['js_path'] or json_data['js_path'].startswith('/'):
                print(f"[ComfyUI Manager] An abnormal JS path has been transmitted. This could be the result of a security attack.\n{json_data['js_path']}")
                return web.Response(status=400)
            else:
                js_path_name = json_data['js_path']
        else:
            js_path_name = '.'
        res = copy_install(json_data['files'], js_path_name)

    elif install_type == "git-clone":
        res = core.gitclone_install(json_data['files'])

    if 'pip' in json_data:
        for pname in json_data['pip']:
            pkg = core.remap_pip_package(pname)
            install_cmd = [sys.executable, "-m", "pip", "install", pkg]
            core.try_install_script(json_data['files'][0], ".", install_cmd)

    core.clear_pip_cache()

    if res:
        print(f"After restarting ComfyUI, please refresh the browser.")
        return web.json_response({}, content_type='application/json')

    return web.Response(status=400)
>>>>>>> 38d1bd61


@routes.post("/customnode/fix")
async def fix_custom_node(request):
    if not is_allowed_security_level('high'):
        print(SECURITY_MESSAGE_MIDDLE_OR_BELOW)
        return web.Response(status=403)

    json_data = await request.json()

    node_id = json_data.get('id')
    node_ver = json_data['version']
    if node_ver != 'unknown':
        node_name = node_id
    else:
        # unknown
        node_name = os.path.basename(json_data['files'][0])

    res = core.unified_manager.unified_fix(node_name, node_ver)

    if res.result:
        print(f"After restarting ComfyUI, please refresh the browser.")
        return web.json_response({}, content_type='application/json')

    print(f"ERROR: An error occurred while fixing '{node_name}@{node_ver}'.")
    return web.Response(status=400)


@routes.post("/customnode/install/git_url")
async def install_custom_node_git_url(request):
    if not is_allowed_security_level('high'):
        print(SECURITY_MESSAGE_NORMAL_MINUS)
        return web.Response(status=403)

    url = await request.text()
    res = await core.gitclone_install(url)

    if res.action == 'skip':
        print(f"Already installed: '{res.target}'")
        return web.Response(status=200)
    elif res.result:
        print(f"After restarting ComfyUI, please refresh the browser.")
        return web.Response(status=200)

    print(res.msg)
    return web.Response(status=400)


@routes.post("/customnode/install/pip")
async def install_custom_node_git_url(request):
    if not is_allowed_security_level('high'):
        print(SECURITY_MESSAGE_NORMAL_MINUS)
        return web.Response(status=403)

    packages = await request.text()
    core.pip_install(packages.split(' '))

    return web.Response(status=200)


@routes.post("/customnode/uninstall")
async def uninstall_custom_node(request):
    if not is_allowed_security_level('middle'):
        print(SECURITY_MESSAGE_MIDDLE_OR_BELOW)
        return web.Response(status=403)

    json_data = await request.json()

    node_id = json_data.get('id')
    if json_data['version'] != 'unknown':
        is_unknown = False
        node_name = node_id
    else:
        # unknown
        is_unknown = True
        node_name = os.path.basename(json_data['files'][0])

    res = core.unified_manager.unified_uninstall(node_name, is_unknown)

    if res.result:
        print(f"After restarting ComfyUI, please refresh the browser.")
        return web.json_response({}, content_type='application/json')

    print(f"ERROR: An error occurred while uninstalling '{node_name}'.")
    return web.Response(status=400)


@routes.post("/customnode/update")
async def update_custom_node(request):
    if not is_allowed_security_level('middle'):
        print(SECURITY_MESSAGE_MIDDLE_OR_BELOW)
        return web.Response(status=403)

    json_data = await request.json()

    node_id = json_data.get('id')
    if json_data['version'] != 'unknown':
        node_name = node_id
    else:
        # unknown
        node_name = os.path.basename(json_data['files'][0])

    res = core.unified_manager.unified_update(node_name, json_data['version'])

    core.clear_pip_cache()

    if res.result:
        print(f"After restarting ComfyUI, please refresh the browser.")
        return web.json_response({}, content_type='application/json')

    print(f"ERROR: An error occurred while updating '{node_name}'.")
    return web.Response(status=400)


@routes.get("/comfyui_manager/update_comfyui")
async def update_comfyui(request):
    print(f"Update ComfyUI")

    try:
        repo_path = os.path.dirname(folder_paths.__file__)
        res = core.update_path(repo_path)
        if res == "fail":
            print(f"ComfyUI update fail: The installed ComfyUI does not have a Git repository.")
            return web.Response(status=400)
        elif res == "updated":
            return web.Response(status=201)
        else:  # skipped
            return web.Response(status=200)
    except Exception as e:
        print(f"ComfyUI update fail: {e}", file=sys.stderr)

    return web.Response(status=400)


@routes.get("/comfyui_manager/comfyui_versions")
async def comfyui_versions(request):
    try:
        res, current = core.get_comfyui_versions()
        return web.json_response({'versions': res, 'current': current}, status=200, content_type='application/json')
    except Exception as e:
        print(f"ComfyUI update fail: {e}", file=sys.stderr)

    return web.Response(status=400)


@routes.get("/comfyui_manager/comfyui_switch_version")
async def comfyui_switch_version(request):
    try:
        if "ver" in request.rel_url.query:
            core.switch_comfyui(request.rel_url.query['ver'])

        return web.Response(status=200)
    except Exception as e:
        print(f"ComfyUI update fail: {e}", file=sys.stderr)

    return web.Response(status=400)


@routes.post("/customnode/disable")
async def disable_node(request):
    json_data = await request.json()

    node_id = json_data.get('id')
    if json_data['version'] != 'unknown':
        is_unknown = False
        node_name = node_id
    else:
        # unknown
        is_unknown = True
        node_name = os.path.basename(json_data['files'][0])

    res = core.unified_manager.unified_disable(node_name, is_unknown)

    if res:
        return web.json_response({}, content_type='application/json')

    return web.Response(status=400)


@routes.get("/manager/migrate_unmanaged_nodes")
async def migrate_unmanaged_nodes(request):
    print(f"[ComfyUI-Manager] Migrating unmanaged nodes...")
    await core.unified_manager.migrate_unmanaged_nodes()
    print("Done.")
    return web.Response(status=200)


@routes.get("/manager/need_to_migrate")
async def need_to_migrate(request):
    return web.Response(text=str(core.need_to_migrate), status=200)


@routes.post("/model/install")
async def install_model(request):
    json_data = await request.json()

    model_path = get_model_path(json_data)

    if not is_allowed_security_level('middle'):
        print(SECURITY_MESSAGE_MIDDLE_OR_BELOW)
        return web.Response(status=403)

    if not json_data['filename'].endswith('.safetensors') and not is_allowed_security_level('high'):
        models_json = await core.get_data_by_mode('cache', 'model-list.json')

        is_belongs_to_whitelist = False
        for x in models_json['models']:
            if x.get('url') == json_data['url']:
                is_belongs_to_whitelist = True
                break

        if not is_belongs_to_whitelist:
            print(SECURITY_MESSAGE_NORMAL_MINUS)
            return web.Response(status=403)

    res = False

    try:
        if model_path is not None:
            print(f"Install model '{json_data['name']}' into '{model_path}'")

            model_url = json_data['url']
            if not core.get_config()['model_download_by_agent'] and (
                    model_url.startswith('https://github.com') or model_url.startswith('https://huggingface.co') or model_url.startswith('https://heibox.uni-heidelberg.de')):
                model_dir = get_model_dir(json_data)
                download_url(model_url, model_dir, filename=json_data['filename'])
                if model_path.endswith('.zip'):
                    res = core.unzip(model_path)
                else:
                    res = True

                if res:
                    return web.json_response({}, content_type='application/json')
            else:
                res = download_url_with_agent(model_url, model_path)
                if res and model_path.endswith('.zip'):
                    res = core.unzip(model_path)
        else:
            print(f"Model installation error: invalid model type - {json_data['type']}")

        if res:
            return web.json_response({}, content_type='application/json')
    except Exception as e:
        print(f"[ERROR] {e}", file=sys.stderr)

    return web.Response(status=400)


class ManagerTerminalHook:
    def write_stderr(self, msg):
        PromptServer.instance.send_sync("manager-terminal-feedback", {"data": msg})

    def write_stdout(self, msg):
        PromptServer.instance.send_sync("manager-terminal-feedback", {"data": msg})


manager_terminal_hook = ManagerTerminalHook()


@routes.get("/manager/terminal")
async def terminal_mode(request):
    if not is_allowed_security_level('high'):
        print(SECURITY_MESSAGE_NORMAL_MINUS)
        return web.Response(status=403)

    if "mode" in request.rel_url.query:
        if request.rel_url.query['mode'] == 'true':
            sys.__comfyui_manager_terminal_hook.add_hook('cm', manager_terminal_hook)
        else:
            sys.__comfyui_manager_terminal_hook.remove_hook('cm')

    return web.Response(status=200)


@routes.get("/manager/preview_method")
async def preview_method(request):
    if "value" in request.rel_url.query:
        set_preview_method(request.rel_url.query['value'])
        core.write_config()
    else:
        return web.Response(text=core.manager_funcs.get_current_preview_method(), status=200)

    return web.Response(status=200)


@routes.get("/manager/badge_mode")
async def badge_mode(request):
    if "value" in request.rel_url.query:
        set_badge_mode(request.rel_url.query['value'])
        core.write_config()
    else:
        return web.Response(text=core.get_config()['badge_mode'], status=200)

    return web.Response(status=200)


@routes.get("/manager/default_ui")
async def default_ui_mode(request):
    if "value" in request.rel_url.query:
        set_default_ui_mode(request.rel_url.query['value'])
        core.write_config()
    else:
        return web.Response(text=core.get_config()['default_ui'], status=200)

    return web.Response(status=200)


@routes.get("/manager/component/policy")
async def component_policy(request):
    if "value" in request.rel_url.query:
        set_component_policy(request.rel_url.query['value'])
        core.write_config()
    else:
        return web.Response(text=core.get_config()['component_policy'], status=200)

    return web.Response(status=200)


@routes.get("/manager/dbl_click/policy")
async def dbl_click_policy(request):
    if "value" in request.rel_url.query:
        set_double_click_policy(request.rel_url.query['value'])
        core.write_config()
    else:
        return web.Response(text=core.get_config()['double_click_policy'], status=200)

    return web.Response(status=200)


@routes.get("/manager/channel_url_list")
async def channel_url_list(request):
    channels = core.get_channel_dict()
    if "value" in request.rel_url.query:
        channel_url = channels.get(request.rel_url.query['value'])
        if channel_url is not None:
            core.get_config()['channel_url'] = channel_url
            core.write_config()
    else:
        selected = 'custom'
        selected_url = core.get_config()['channel_url']

        for name, url in channels.items():
            if url == selected_url:
                selected = name
                break

        res = {'selected': selected,
               'list': core.get_channel_list()}
        return web.json_response(res, status=200)

    return web.Response(status=200)


def add_target_blank(html_text):
    pattern = r'(<a\s+href="[^"]*"\s*[^>]*)(>)'

    def add_target(match):
        if 'target=' not in match.group(1):
            return match.group(1) + ' target="_blank"' + match.group(2)
        return match.group(0)

    modified_html = re.sub(pattern, add_target, html_text)

    return modified_html


@routes.get("/manager/notice")
async def get_notice(request):
    url = "github.com"
    path = "/ltdrdata/ltdrdata.github.io/wiki/News"

    async with aiohttp.ClientSession(trust_env=True, connector=aiohttp.TCPConnector(verify_ssl=False)) as session:
        async with session.get(f"https://{url}{path}") as response:
            if response.status == 200:
                # html_content = response.read().decode('utf-8')
                html_content = await response.text()

                pattern = re.compile(r'<div class="markdown-body">([\s\S]*?)</div>')
                match = pattern.search(html_content)

                if match:
                    markdown_content = match.group(1)
                    if comfyui_tag:
                        markdown_content += f"<HR>ComfyUI: {comfyui_tag}<BR>Commit Date: {core.comfy_ui_commit_datetime.date()}"
                    else:
                        markdown_content += f"<HR>ComfyUI: {core.comfy_ui_revision}[{comfy_ui_hash[:6]}]({core.comfy_ui_commit_datetime.date()})"
                    # markdown_content += f"<BR>&nbsp; &nbsp; &nbsp; &nbsp; &nbsp;()"
                    markdown_content += f"<BR>Manager: {core.version_str}"

                    markdown_content = add_target_blank(markdown_content)

                    try:
                        if core.comfy_ui_required_commit_datetime.date() > core.comfy_ui_commit_datetime.date():
                            markdown_content = f'<P style="text-align: center; color:red; background-color:white; font-weight:bold">Your ComfyUI is too OUTDATED!!!</P>' + markdown_content
                    except:
                        pass

                    return web.Response(text=markdown_content, status=200)
                else:
                    return web.Response(text="Unable to retrieve Notice", status=200)
            else:
                return web.Response(text="Unable to retrieve Notice", status=200)


@routes.get("/manager/reboot")
def restart(self):
    if not is_allowed_security_level('middle'):
        print(SECURITY_MESSAGE_MIDDLE_OR_BELOW)
        return web.Response(status=403)

    try:
        sys.stdout.close_log()
    except Exception as e:
        pass

    if '__COMFY_CLI_SESSION__' in os.environ:
        with open(os.path.join(os.environ['__COMFY_CLI_SESSION__'] + '.reboot'), 'w') as file:
            pass

        print(f"\nRestarting...\n\n")
        exit(0)

    print(f"\nRestarting... [Legacy Mode]\n\n")
    if sys.platform.startswith('win32'):
        return os.execv(sys.executable, ['"' + sys.executable + '"', '"' + sys.argv[0] + '"'] + sys.argv[1:])
    else:
        return os.execv(sys.executable, [sys.executable] + sys.argv)


def sanitize_filename(input_string):
    result_string = re.sub(r'[^a-zA-Z0-9_]', '_', input_string)
    return result_string


@routes.post("/manager/component/save")
async def save_component(request):
    try:
        data = await request.json()
        name = data['name']
        workflow = data['workflow']

        if not os.path.exists(components_path):
            os.mkdir(components_path)

        if 'packname' in workflow and workflow['packname'] != '':
            sanitized_name = sanitize_filename(workflow['packname']) + '.pack'
        else:
            sanitized_name = sanitize_filename(name) + '.json'

        filepath = os.path.join(components_path, sanitized_name)
        components = {}
        if os.path.exists(filepath):
            with open(filepath) as f:
                components = json.load(f)

        components[name] = workflow

        with open(filepath, 'w') as f:
            json.dump(components, f, indent=4, sort_keys=True)
        return web.Response(text=filepath, status=200)
    except:
        return web.Response(status=400)


@routes.post("/manager/component/loads")
async def load_components(request):
    try:
        json_files = [f for f in os.listdir(components_path) if f.endswith('.json')]
        pack_files = [f for f in os.listdir(components_path) if f.endswith('.pack')]

        components = {}
        for json_file in json_files + pack_files:
            file_path = os.path.join(components_path, json_file)
            with open(file_path, 'r') as file:
                try:
                    # When there is a conflict between the .pack and the .json, the pack takes precedence and overrides.
                    components.update(json.load(file))
                except json.JSONDecodeError as e:
                    print(f"[ComfyUI-Manager] Error decoding component file in file {json_file}: {e}")

        return web.json_response(components)
    except Exception as e:
        print(f"[ComfyUI-Manager] failed to load components\n{e}")
        return web.Response(status=400)


args.enable_cors_header = "*"
if hasattr(PromptServer.instance, "app"):
    app = PromptServer.instance.app
    cors_middleware = server.create_cors_middleware(args.enable_cors_header)
    app.middlewares.append(cors_middleware)


def sanitize(data):
    return data.replace("<", "&lt;").replace(">", "&gt;")


async def _confirm_try_install(sender, custom_node_url, msg):
    json_obj = await core.get_data_by_mode('default', 'custom-node-list.json')

    sender = manager_util.sanitize_tag(sender)
    msg = manager_util.sanitize_tag(msg)
    target = core.lookup_customnode_by_url(json_obj, custom_node_url)

    if target is not None:
        PromptServer.instance.send_sync("cm-api-try-install-customnode",
                                        {"sender": sender, "target": target, "msg": msg})
    else:
        print(f"[ComfyUI Manager API] Failed to try install - Unknown custom node url '{custom_node_url}'")


def confirm_try_install(sender, custom_node_url, msg):
    asyncio.run(_confirm_try_install(sender, custom_node_url, msg))


cm_global.register_api('cm.try-install-custom-node', confirm_try_install)

import asyncio


async def default_cache_update():
    async def get_cache(filename):
        uri = f"{core.DEFAULT_CHANNEL}/{filename}"
        cache_uri = str(manager_util.simple_hash(uri)) + '_' + filename
        cache_uri = os.path.join(core.cache_dir, cache_uri)

        json_obj = await manager_util.get_data(uri, True)

        with core.cache_lock:
            with open(cache_uri, "w", encoding='utf-8') as file:
                json.dump(json_obj, file, indent=4, sort_keys=True)
                print(f"[ComfyUI-Manager] default cache updated: {uri}")

    a = get_cache("custom-node-list.json")
    b = get_cache("extension-node-map.json")
    c = get_cache("model-list.json")
    d = get_cache("alter-list.json")
    e = get_cache("github-stats.json")

    await asyncio.gather(a, b, c, d, e)

    if not core.get_config()['skip_migration_check']:
        await core.check_need_to_migrate()
    else:
        print("[ComfyUI-Manager] Migration check is skipped...")


threading.Thread(target=lambda: asyncio.run(default_cache_update())).start()

if not os.path.exists(core.config_path):
    core.get_config()
    core.write_config()


cm_global.register_extension('ComfyUI-Manager',
                             {'version': core.version,
                                 'name': 'ComfyUI Manager',
                                 'nodes': {'Terminal Log //CM'},
                                 'description': 'It provides the ability to manage custom nodes in ComfyUI.', })
<|MERGE_RESOLUTION|>--- conflicted
+++ resolved
@@ -871,40 +871,7 @@
     if res not in ['skip', 'enable', 'install-git', 'install-cnr', 'switch-cnr']:
         return web.Response(status=400)
 
-<<<<<<< HEAD
     return web.Response(status=200)
-=======
-    if install_type == "unzip":
-        res = unzip_install(json_data['files'])
-
-    if install_type == "copy":
-        if 'js_path' in json_data:
-            if '.' in json_data['js_path'] or ':' in json_data['js_path'] or json_data['js_path'].startswith('/'):
-                print(f"[ComfyUI Manager] An abnormal JS path has been transmitted. This could be the result of a security attack.\n{json_data['js_path']}")
-                return web.Response(status=400)
-            else:
-                js_path_name = json_data['js_path']
-        else:
-            js_path_name = '.'
-        res = copy_install(json_data['files'], js_path_name)
-
-    elif install_type == "git-clone":
-        res = core.gitclone_install(json_data['files'])
-
-    if 'pip' in json_data:
-        for pname in json_data['pip']:
-            pkg = core.remap_pip_package(pname)
-            install_cmd = [sys.executable, "-m", "pip", "install", pkg]
-            core.try_install_script(json_data['files'][0], ".", install_cmd)
-
-    core.clear_pip_cache()
-
-    if res:
-        print(f"After restarting ComfyUI, please refresh the browser.")
-        return web.json_response({}, content_type='application/json')
-
-    return web.Response(status=400)
->>>>>>> 38d1bd61
 
 
 @routes.post("/customnode/fix")
