--- conflicted
+++ resolved
@@ -5,10 +5,9 @@
 [project]
 name = "comfyui-manager"
 license = { text = "GPL-3.0-only" }
-version = "4.0.0-beta.7"
+version = "4.0.0-beta.8"
 requires-python = ">= 3.9"
 description = "ComfyUI-Manager provides features to install and manage custom nodes for ComfyUI, as well as various functionalities to assist with ComfyUI."
-<<<<<<< HEAD
 readme = "README.md"
 keywords = ["comfyui", "comfyui-manager"]
 
@@ -41,11 +40,6 @@
 
 [project.optional-dependencies]
 dev = ["pre-commit", "pytest", "ruff", "pytest-cov"]
-=======
-version = "3.34.1"
-license = { file = "LICENSE.txt" }
-dependencies = ["GitPython", "PyGithub", "matrix-client==0.4.0", "transformers", "huggingface-hub>0.20", "typer", "rich", "typing-extensions", "toml", "uv", "chardet"]
->>>>>>> a0e3bdd5
 
 [project.urls]
 Repository = "https://github.com/ltdrdata/ComfyUI-Manager"
