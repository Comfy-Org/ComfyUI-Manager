# ComfyUI Manager

**ComfyUI-Manager** is an extension designed to enhance the usability of [ComfyUI](https://github.com/comfyanonymous/ComfyUI). It offers management functions to **install, remove, disable, and enable** various custom nodes of ComfyUI. Furthermore, this extension provides a hub feature and convenience functions to access a wide range of information within ComfyUI.

![menu](https://raw.githubusercontent.com/ltdrdata/ComfyUI-extension-tutorials/refs/heads/Main/ComfyUI-Manager/images/dialog.jpg)

## NOTICE
* V4.0: Modify the structure to be installable via pip instead of using git clone.
* V3.16: Support for `uv` has been added. Set `use_uv` in `config.ini`.
* V3.10: `double-click feature` is removed
  * This feature has been moved to https://github.com/ltdrdata/comfyui-connection-helper
* V3.3.2: Overhauled. Officially supports [https://registry.comfy.org/](https://registry.comfy.org/).
* You can see whole nodes info on [ComfyUI Nodes Info](https://ltdrdata.github.io/) page.

## Installation

* When installing the latest ComfyUI, it will be automatically installed as a dependency, so manual installation is no longer necessary.

* Manual installation of the nightly version:
    * Clone to a temporary directory (**Note:** Do **not** clone into `ComfyUI/custom_nodes`.)
      ```  
      git clone https://github.com/Comfy-Org/ComfyUI-Manager  
      ```  
    * Install via pip
      ```  
      cd ComfyUI-Manager  
      pip install .  
      ```

<<<<<<< HEAD
* See also: https://github.com/Comfy-Org/comfy-cli


## Front-end
=======
1. Go to `ComfyUI/custom_nodes` dir in terminal (cmd)
2. `git clone https://github.com/ltdrdata/ComfyUI-Manager comfyui-manager`
3. Restart ComfyUI


### Installation[method2] (Installation for portable ComfyUI version: ComfyUI-Manager only)
1. install git 
- https://git-scm.com/download/win
- standalone version  
- select option: use windows default console window
2. Download [scripts/install-manager-for-portable-version.bat](https://github.com/ltdrdata/ComfyUI-Manager/raw/main/scripts/install-manager-for-portable-version.bat) into installed `"ComfyUI_windows_portable"` directory
- Don't click. Right-click the link and choose 'Save As...'
3. Double-click `install-manager-for-portable-version.bat` batch file

![portable-install](https://raw.githubusercontent.com/ltdrdata/ComfyUI-extension-tutorials/Main/ComfyUI-Manager/images/portable-install.jpg)


### Installation[method3] (Installation through comfy-cli: install ComfyUI and ComfyUI-Manager at once.)  
> RECOMMENDED: comfy-cli provides various features to manage ComfyUI from the CLI.

* **prerequisite: python 3, git**

Windows:
```commandline
python -m venv venv
venv\Scripts\activate
pip install comfy-cli
comfy install
```

Linux/macOS:
```commandline
python -m venv venv
. venv/bin/activate
pip install comfy-cli
comfy install
```
* See also: https://github.com/Comfy-Org/comfy-cli


### Installation[method4] (Installation for Linux+venv: ComfyUI + ComfyUI-Manager)

To install ComfyUI with ComfyUI-Manager on Linux using a venv environment, you can follow these steps:
* **prerequisite: python-is-python3, python3-venv, git**

1. Download [scripts/install-comfyui-venv-linux.sh](https://github.com/ltdrdata/ComfyUI-Manager/raw/main/scripts/install-comfyui-venv-linux.sh) into empty install directory
- Don't click. Right-click the link and choose 'Save As...'
- ComfyUI will be installed in the subdirectory of the specified directory, and the directory will contain the generated executable script.
2. `chmod +x install-comfyui-venv-linux.sh`
3. `./install-comfyui-venv-linux.sh`

### Installation Precautions
* **DO**: `ComfyUI-Manager` files must be accurately located in the path `ComfyUI/custom_nodes/comfyui-manager`
  * Installing in a compressed file format is not recommended.
* **DON'T**: Decompress directly into the `ComfyUI/custom_nodes` location, resulting in the Manager contents like `__init__.py` being placed directly in that directory.
  * You have to remove all ComfyUI-Manager files from `ComfyUI/custom_nodes`
* **DON'T**: In a form where decompression occurs in a path such as `ComfyUI/custom_nodes/ComfyUI-Manager/ComfyUI-Manager`.
* **DON'T**: In a form where decompression occurs in a path such as `ComfyUI/custom_nodes/ComfyUI-Manager-main`.
  * In such cases, `ComfyUI-Manager` may operate, but it won't be recognized within `ComfyUI-Manager`, and updates cannot be performed. It also poses the risk of duplicate installations. Remove it and install properly via `git clone` method.

>>>>>>> e4a90089

* The built-in front-end of ComfyUI-Manager is the legacy front-end. The front-end for ComfyUI-Manager is now provided via [ComfyUI Frontend](https://github.com/Comfy-Org/ComfyUI_frontend).
* To enable the legacy front-end, set the environment variable `ENABLE_LEGACY_COMFYUI_MANAGER_FRONT` to `true` before running.


## How To Use

1. Click "Manager" button on main menu

    ![mainmenu](https://raw.githubusercontent.com/ltdrdata/ComfyUI-extension-tutorials/Main/ComfyUI-Manager/images/topbar.jpg)


2. If you click on 'Install Custom Nodes' or 'Install Models', an installer dialog will open.

    ![menu](https://raw.githubusercontent.com/ltdrdata/ComfyUI-extension-tutorials/refs/heads/Main/ComfyUI-Manager/images/dialog.jpg)

    * There are three DB modes: `DB: Channel (1day cache)`, `DB: Local`, and `DB: Channel (remote)`. 
      * `Channel (1day cache)` utilizes Channel cache information with a validity period of one day to quickly display the list.
        * This information will be updated when there is no cache, when the cache expires, or when external information is retrieved through the Channel (remote).
        * Whenever you start ComfyUI anew, this mode is always set as the **default** mode.
      * `Local` uses information stored locally in ComfyUI-Manager.
        * This information will be updated only when you update ComfyUI-Manager.
        * For custom node developers, they should use this mode when registering their nodes in `custom-node-list.json` and testing them.
      * `Channel (remote)` retrieves information from the remote channel, always displaying the latest list.
      * In cases where retrieval is not possible due to network errors, it will forcibly use local information.

    * The ```Fetch Updates``` menu retrieves update data for custom nodes locally. Actual updates are applied by clicking the ```Update``` button in the ```Install Custom Nodes``` menu.

3. Click 'Install' or 'Try Install' button.

    ![node-install-dialog](https://raw.githubusercontent.com/ltdrdata/ComfyUI-extension-tutorials/Main/ComfyUI-Manager/images/custom-nodes.jpg)

    ![model-install-dialog](https://raw.githubusercontent.com/ltdrdata/ComfyUI-extension-tutorials/Main/ComfyUI-Manager/images/models.jpg)

    * Installed: This item is already installed.
    * Install: Clicking this button will install the item.
    * Try Install: This is a custom node of which installation information cannot be confirmed. Click the button to try installing it.

    * If a red background `Channel` indicator appears at the top, it means it is not the default channel. Since the amount of information held is different from the default channel, many custom nodes may not appear in this channel state.
      * Channel settings have a broad impact, affecting not only the node list but also all functions like "Update all."
    * Conflicted Nodes with a yellow background show a list of nodes conflicting with other extensions in the respective extension. This issue needs to be addressed by the developer, and users should be aware that due to these conflicts, some nodes may not function correctly and may need to be installed accordingly.

4. Share
  ![menu](https://raw.githubusercontent.com/ltdrdata/ComfyUI-extension-tutorials/Main/ComfyUI-Manager/images/topbar.jpg) ![share](https://raw.githubusercontent.com/ltdrdata/ComfyUI-extension-tutorials/Main/ComfyUI-Manager/images/share.jpg) 

  * You can share the workflow by clicking the Share button at the bottom of the main menu or selecting Share Output from the Context Menu of the Image node.
  * Currently, it supports sharing via [https://comfyworkflows.com/](https://comfyworkflows.com/),
    [https://openart.ai](https://openart.ai/workflows/dev), [https://youml.com](https://youml.com) 
    as well as through the Matrix channel.

  ![menu](https://raw.githubusercontent.com/ltdrdata/ComfyUI-extension-tutorials/Main/ComfyUI-Manager/images/share-setting.jpg)
  
  * Through the Share settings in the Manager menu, you can configure the behavior of the Share button in the Main menu or Share Output button on Context Menu.
    * `None`: hide from Main menu
    * `All`: Show a dialog where the user can select a title for sharing.


## Paths
In `ComfyUI-Manager` V3.0 and later, configuration files and dynamically generated files are located under `<USER_DIRECTORY>/default/ComfyUI-Manager/`.

* <USER_DIRECTORY>  
  * If executed without any options, the path defaults to ComfyUI/user.  
  * It can be set using --user-directory <USER_DIRECTORY>.  

* Basic config files: `<USER_DIRECTORY>/default/ComfyUI-Manager/config.ini`
* Configurable channel lists: `<USER_DIRECTORY>/default/ComfyUI-Manager/channels.ini`
* Configurable pip overrides: `<USER_DIRECTORY>/default/ComfyUI-Manager/pip_overrides.json`
* Configurable pip blacklist: `<USER_DIRECTORY>/default/ComfyUI-Manager/pip_blacklist.list`
* Configurable pip auto fix: `<USER_DIRECTORY>/default/ComfyUI-Manager/pip_auto_fix.list`
* Saved snapshot files: `<USER_DIRECTORY>/default/ComfyUI-Manager/snapshots`
* Startup script files: `<USER_DIRECTORY>/default/ComfyUI-Manager/startup-scripts`
* Component files: `<USER_DIRECTORY>/default/ComfyUI-Manager/components`


## `extra_model_paths.yaml` Configuration
The following settings are applied based on the section marked as `is_default`.

* `custom_nodes`: Path for installing custom nodes
    * Importing does not need to adhere to the path set as `is_default`, but this is the path where custom nodes are installed by the `ComfyUI Nodes Manager`.
* `download_model_base`: Path for downloading models


## Snapshot-Manager
* When you press `Save snapshot` or use `Update All` on `Manager Menu`, the current installation status snapshot is saved.
  * Snapshot file dir: `<USER_DIRECTORY>/default/ComfyUI-Manager/snapshots`
  * You can rename snapshot file.
* Press the "Restore" button to revert to the installation status of the respective snapshot.
  * However, for custom nodes not managed by Git, snapshot support is incomplete.
* When you press `Restore`, it will take effect on the next ComfyUI startup.
  * The selected snapshot file is saved in `<USER_DIRECTORY>/default/ComfyUI-Manager/startup-scripts/restore-snapshot.json`, and upon restarting ComfyUI, the snapshot is applied and then deleted.

![model-install-dialog](https://raw.githubusercontent.com/ltdrdata/ComfyUI-extension-tutorials/Main/ComfyUI-Manager/images/snapshot.jpg)


## cm-cli: command line tools for power users
* A tool is provided that allows you to use the features of ComfyUI-Manager without running ComfyUI.
* For more details, please refer to the [cm-cli documentation](docs/en/cm-cli.md).


## How to register your custom node into ComfyUI-Manager

* Add an entry to `custom-node-list.json` located in the root of ComfyUI-Manager and submit a Pull Request.
* NOTE: Before submitting the PR after making changes, please check `Use local DB` and ensure that the extension list loads without any issues in the `Install custom nodes` dialog. Occasionally, missing or extra commas can lead to JSON syntax errors.
* The remaining JSON will be updated through scripts in the future, so you don't need to worry about it.


## Custom node support guide

* **NOTICE:**
    - You should no longer assume that the GitHub repository name will match the subdirectory name under `custom_nodes`. The name of the subdirectory under `custom_nodes` will now use the normalized name from the `name` field in `pyproject.toml`.
    - Avoid relying on directory names for imports whenever possible.

* https://docs.comfy.org/registry/overview
* https://github.com/Comfy-Org/rfcs

**Special purpose files** (optional)
  * `pyproject.toml` - Spec file for comfyregistry.
  * `node_list.json` - When your custom nodes pattern of NODE_CLASS_MAPPINGS is not conventional, it is used to manually provide a list of nodes for reference. ([example](https://github.com/melMass/comfy_mtb/raw/main/node_list.json))
  * `requirements.txt` - When installing, this pip requirements will be installed automatically 
  * `install.py` - When installing, it is automatically called
  * **All scripts are executed from the root path of the corresponding custom node.**


## Component Sharing
* **Copy & Paste**
  * [Demo Page](https://ltdrdata.github.io/component-demo/)
  * When pasting a component from the clipboard, it supports text in the following JSON format. (text/plain)
    ```
    {
      "kind": "ComfyUI Components",
      "timestamp": <current timestamp>,
      "components": 
        {
          <component name>: <component nodedata>
        }
    }
    ```
  * `<current timestamp>` Ensure that the timestamp is always unique.
    * "components" should have the same structure as the content of the file stored in `<USER_DIRECTORY>/default/ComfyUI-Manager/components`.
      * `<component name>`: The name should be in the format `<prefix>::<node name>`.
        * `<component node data>`: In the node data of the group node.
          * `<version>`: Only two formats are allowed: `major.minor.patch` or `major.minor`. (e.g. `1.0`, `2.2.1`)
          * `<datetime>`: Saved time
          * `<packname>`: If the packname is not empty, the category becomes packname/workflow, and it is saved in the <packname>.pack file in `<USER_DIRECTORY>/default/ComfyUI-Manager/components`.
          * `<category>`: If there is neither a category nor a packname, it is saved in the components category.
          ```
              "version":"1.0",
              "datetime": 1705390656516,
              "packname": "mypack",
              "category": "util/pipe",
          ```
* **Drag & Drop**
  * Dragging and dropping a `.pack` or `.json` file will add the corresponding components.
  * Example pack: [Impact.pack](misc/Impact.pack)

* Dragging and dropping or pasting a single component will add a node. However, when adding multiple components, nodes will not be added.


## Support for installing missing nodes

![missing-menu](https://raw.githubusercontent.com/ltdrdata/ComfyUI-extension-tutorials/Main/ComfyUI-Manager/images/missing-menu.jpg)

* When you click on the ```Install Missing Custom Nodes``` button in the menu, it displays a list of extension nodes that contain nodes not currently present in the workflow.

![missing-list](https://raw.githubusercontent.com/ltdrdata/ComfyUI-extension-tutorials/Main/ComfyUI-Manager/images/missing-list.jpg)


# Config
* You can modify the `config.ini` file to apply the settings for ComfyUI-Manager.
    * The path to the `config.ini` used by ComfyUI-Manager is displayed in the startup log messages.
    * See also: [https://github.com/ltdrdata/ComfyUI-Manager#paths]
* Configuration options:
    ```
    [default]
    git_exe = <Manually specify the path to the git executable. If left empty, the default git executable path will be used.>
    use_uv = <Use uv instead of pip for dependency installation.>
    default_cache_as_channel_url = <Determines whether to retrieve the DB designated as channel_url at startup>
    bypass_ssl = <Set to True if SSL errors occur to disable SSL.>
    file_logging = <Configure whether to create a log file used by ComfyUI-Manager.>
    windows_selector_event_loop_policy = <If an event loop error occurs on Windows, set this to True.>
    model_download_by_agent = <When downloading models, use an agent instead of torchvision_download_url.>
    downgrade_blacklist = <Set a list of packages to prevent downgrades. List them separated by commas.>
    security_level = <Set the security level => strong|normal|normal-|weak>
    always_lazy_install = <Whether to perform dependency installation on restart even in environments other than Windows.>
    network_mode = <Set the network mode => public|private|offline|personal_cloud>
    ```

    * network_mode:
      - public: An environment that uses a typical public network.
      - private: An environment that uses a closed network, where a private node DB is configured via `channel_url`. (Uses cache if available)
      - offline: An environment that does not use any external connections when using an offline network. (Uses cache if available)
      - personal_cloud: Applies relaxed security features in cloud environments such as Google Colab or Runpod, where strong security is not required. 


## Additional Feature
* Logging to file feature
  * This feature is enabled by default and can be disabled by setting `file_logging = False` in the `config.ini`.

* Fix node (recreate): When right-clicking on a node and selecting `Fix node (recreate)`, you can recreate the node. The widget's values are reset, while the connections maintain those with the same names.
  * It is used to correct errors in nodes of old workflows created before, which are incompatible with the version changes of custom nodes.

* Double-Click Node Title: You can set the double-click behavior of nodes in the ComfyUI-Manager menu.
  * `Copy All Connections`, `Copy Input Connections`: Double-clicking a node copies the connections of the nearest node.
    * This action targets the nearest node within a straight-line distance of 1000 pixels from the center of the node.
    * In the case of `Copy All Connections`, it duplicates existing outputs, but since it does not allow duplicate connections, the existing output connections of the original node are disconnected.
    * This feature copies only the input and output that match the names.
  
  * `Possible Input Connections`: It connects all outputs that match the closest type within the specified range.
    * This connection links to the closest outputs among the nodes located on the left side of the target node.
    
  * `Possible(left) + Copy(right)`: When you Double-Click on the left half of the title, it operates as `Possible Input Connections`, and when you Double-Click on the right half, it operates as `Copy All Connections`.

* Prevent downgrade of specific packages
  * List the package names in the `downgrade_blacklist` section of the `config.ini` file, separating them with commas.
    * e.g
    ```
      downgrade_blacklist = diffusers, kornia
    ```

* Custom pip mapping
  * When you create the `pip_overrides.json` file, it changes the installation of specific pip packages to installations defined by the user.
    * Please refer to the `pip_overrides.json.template` file.

* Prevent the installation of specific pip packages
  * List the package names one per line in the `pip_blacklist.list` file.

* Automatically Restoring pip Installation
 * If you list pip spec requirements in `pip_auto_fix.list`, similar to `requirements.txt`, it will automatically restore the specified versions when starting ComfyUI or when versions get mismatched during various custom node installations.
 * `--index-url` can be used.

* Use `aria2` as downloader
  * [howto](docs/en/use_aria2.md)


## Environment Variables

The following features can be configured using environment variables:

* **COMFYUI_PATH**: The installation path of ComfyUI
* **GITHUB_ENDPOINT**: Reverse proxy configuration for environments with limited access to GitHub
* **HF_ENDPOINT**: Reverse proxy configuration for environments with limited access to Hugging Face


### Example 1:
Redirecting `https://github.com/ltdrdata/ComfyUI-Impact-Pack` to `https://mirror.ghproxy.com/https://github.com/ltdrdata/ComfyUI-Impact-Pack`

```
GITHUB_ENDPOINT=https://mirror.ghproxy.com/https://github.com
```

#### Example 2:
Changing `https://huggingface.co/path/to/somewhere` to `https://some-hf-mirror.com/path/to/somewhere`

```
HF_ENDPOINT=https://some-hf-mirror.com 
```

## Scanner
When you run the `scan.sh` script:

* It updates the `extension-node-map.json`.
  * To do this, it pulls or clones the custom nodes listed in `custom-node-list.json` into `~/.tmp/default`.
  * To skip this step, add the `--skip-update` option.
  * If you want to specify a different path instead of `~/.tmp/default`, run `python scanner.py [path]` directly instead of `scan.sh`.

* It updates the `github-stats.json`.
  * This uses the GitHub API, so set your token with `export GITHUB_TOKEN=your_token_here` to avoid quickly reaching the rate limit and malfunctioning.
  * To skip this step, add the `--skip-stat-update` option.

* The `--skip-all` option applies both `--skip-update` and `--skip-stat-update`.


## Troubleshooting
* If your `git.exe` is installed in a specific location other than system git, please install ComfyUI-Manager and run ComfyUI. Then, specify the path including the file name in `git_exe = ` in the `<USER_DIRECTORY>/default/ComfyUI-Manager/config.ini` file that is generated.
* If updating ComfyUI-Manager itself fails, please go to the **ComfyUI-Manager** directory and execute the command `git update-ref refs/remotes/origin/main a361cc1 && git fetch --all && git pull`.
* If you encounter the error message `Overlapped Object has pending operation at deallocation on ComfyUI Manager load` under Windows
  * Edit `config.ini` file: add `windows_selector_event_loop_policy = True`
* If the `SSL: CERTIFICATE_VERIFY_FAILED` error occurs.
  * Edit `config.ini` file: add `bypass_ssl = True`


## Security policy

The security settings are applied based on whether the ComfyUI server's listener is non-local and whether the network mode is set to `personal_cloud`.

* **non-local**: When the server is launched with `--listen` and is bound to a network range other than the local `127.` range, allowing remote IP access.
* **personal\_cloud**: When the `network_mode` is set to `personal_cloud`.


### Risky Level Table

| Risky Level | features                                                                                                                              |
|-------------|---------------------------------------------------------------------------------------------------------------------------------------|
| high+       | * `Install via git url`, `pip install`<BR>* Installation of nodepack registered not in the `default channel`.                         |
| high        | * Fix nodepack                                                                                                                        |
| middle+     | * Uninstall/Update<BR>* Installation of nodepack registered in the `default channel`.<BR>* Restore/Remove Snapshot<BR>* Install model |
| middle      | * Restart                                                                                                                             |
| low         | * Update ComfyUI                                                                                                                      |


### Security Level Table

| Security Level | local                                                                                                                    | non-local (personal_cloud)                                                                                               | non-local (not personal_cloud) |
|----------------|--------------------------------------------------------------------------------------------------------------------------|--------------------------------------------------------------------------------------------------------------------------|--------------------------------|
| strong         | * Only `weak` level risky features are allowed                                                                           | * Only `weak` level risky features are allowed                                                                           | * Only `weak` level risky features are allowed                               |
| normal         | * `high+` and `high` level risky features are not allowed<BR>* `middle+` and `middle` level risky features are available | * `high+` and `high` level risky features are not allowed<BR>* `middle+` and `middle` level risky features are available | * `high+`, `high` and `middle+` level risky features are not allowed<BR>* `middle` level risky features are available
| normal-        | * All features are available                                                                                             | * `high+` and `high` level risky features are not allowed<BR>* `middle+` and `middle` level risky features are available | * `high+`, `high` and `middle+` level risky features are not allowed<BR>* `middle` level risky features are available 
| weak           | * All features are available                                                                                             | * All features are available                                                                                             | * `high+` and `middle+` level risky features are not allowed<BR>* `high`, `middle` and `low` level risky features are available



# Disclaimer

* This extension simply provides the convenience of installing custom nodes and does not guarantee their proper functioning.


## Credit
ComfyUI/[ComfyUI](https://github.com/comfyanonymous/ComfyUI) - A powerful and modular stable diffusion GUI.

**And, for all ComfyUI custom node developers**<|MERGE_RESOLUTION|>--- conflicted
+++ resolved
@@ -27,73 +27,10 @@
       pip install .  
       ```
 
-<<<<<<< HEAD
 * See also: https://github.com/Comfy-Org/comfy-cli
 
 
 ## Front-end
-=======
-1. Go to `ComfyUI/custom_nodes` dir in terminal (cmd)
-2. `git clone https://github.com/ltdrdata/ComfyUI-Manager comfyui-manager`
-3. Restart ComfyUI
-
-
-### Installation[method2] (Installation for portable ComfyUI version: ComfyUI-Manager only)
-1. install git 
-- https://git-scm.com/download/win
-- standalone version  
-- select option: use windows default console window
-2. Download [scripts/install-manager-for-portable-version.bat](https://github.com/ltdrdata/ComfyUI-Manager/raw/main/scripts/install-manager-for-portable-version.bat) into installed `"ComfyUI_windows_portable"` directory
-- Don't click. Right-click the link and choose 'Save As...'
-3. Double-click `install-manager-for-portable-version.bat` batch file
-
-![portable-install](https://raw.githubusercontent.com/ltdrdata/ComfyUI-extension-tutorials/Main/ComfyUI-Manager/images/portable-install.jpg)
-
-
-### Installation[method3] (Installation through comfy-cli: install ComfyUI and ComfyUI-Manager at once.)  
-> RECOMMENDED: comfy-cli provides various features to manage ComfyUI from the CLI.
-
-* **prerequisite: python 3, git**
-
-Windows:
-```commandline
-python -m venv venv
-venv\Scripts\activate
-pip install comfy-cli
-comfy install
-```
-
-Linux/macOS:
-```commandline
-python -m venv venv
-. venv/bin/activate
-pip install comfy-cli
-comfy install
-```
-* See also: https://github.com/Comfy-Org/comfy-cli
-
-
-### Installation[method4] (Installation for Linux+venv: ComfyUI + ComfyUI-Manager)
-
-To install ComfyUI with ComfyUI-Manager on Linux using a venv environment, you can follow these steps:
-* **prerequisite: python-is-python3, python3-venv, git**
-
-1. Download [scripts/install-comfyui-venv-linux.sh](https://github.com/ltdrdata/ComfyUI-Manager/raw/main/scripts/install-comfyui-venv-linux.sh) into empty install directory
-- Don't click. Right-click the link and choose 'Save As...'
-- ComfyUI will be installed in the subdirectory of the specified directory, and the directory will contain the generated executable script.
-2. `chmod +x install-comfyui-venv-linux.sh`
-3. `./install-comfyui-venv-linux.sh`
-
-### Installation Precautions
-* **DO**: `ComfyUI-Manager` files must be accurately located in the path `ComfyUI/custom_nodes/comfyui-manager`
-  * Installing in a compressed file format is not recommended.
-* **DON'T**: Decompress directly into the `ComfyUI/custom_nodes` location, resulting in the Manager contents like `__init__.py` being placed directly in that directory.
-  * You have to remove all ComfyUI-Manager files from `ComfyUI/custom_nodes`
-* **DON'T**: In a form where decompression occurs in a path such as `ComfyUI/custom_nodes/ComfyUI-Manager/ComfyUI-Manager`.
-* **DON'T**: In a form where decompression occurs in a path such as `ComfyUI/custom_nodes/ComfyUI-Manager-main`.
-  * In such cases, `ComfyUI-Manager` may operate, but it won't be recognized within `ComfyUI-Manager`, and updates cannot be performed. It also poses the risk of duplicate installations. Remove it and install properly via `git clone` method.
-
->>>>>>> e4a90089
 
 * The built-in front-end of ComfyUI-Manager is the legacy front-end. The front-end for ComfyUI-Manager is now provided via [ComfyUI Frontend](https://github.com/Comfy-Org/ComfyUI_frontend).
 * To enable the legacy front-end, set the environment variable `ENABLE_LEGACY_COMFYUI_MANAGER_FRONT` to `true` before running.
