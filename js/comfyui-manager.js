--- conflicted
+++ resolved
@@ -1,18 +1,15 @@
 import { app } from "../../scripts/app.js";
 import { api } from "../../scripts/api.js"
 import { ComfyDialog, $el } from "../../scripts/ui.js";
-<<<<<<< HEAD
-import { ComfyWidgets } from "../../scripts/widgets.js";
-import { ShareDialog, SUPPORTED_OUTPUT_NODE_TYPES, parseURLPath, getPotentialOutputsAndOutputNodes } from "./comfyui-share.js";
-=======
+import { ShareDialog, SUPPORTED_OUTPUT_NODE_TYPES, getPotentialOutputsAndOutputNodes } from "./comfyui-share.js";
 import { CustomNodesInstaller } from "./custom-nodes-downloader.js";
 import { AlternativesInstaller } from "./a1111-alter-downloader.js";
 import { SnapshotManager } from "./snapshot.js";
 import { ModelInstaller } from "./model-downloader.js";
 import { manager_instance, setManagerInstance } from  "./common.js";
 
-var style = document.createElement('style');
-style.innerHTML = `
+var docStyle = document.createElement('style');
+docStyle.innerHTML = `
 .cm-menu-container {
   column-gap: 20px;
   display: flex;
@@ -33,8 +30,7 @@
 }
 `;
 
-document.head.appendChild(style);
->>>>>>> 11b2e8ac
+document.head.appendChild(docStyle);
 
 var update_comfyui_button = null;
 var fetch_updates_button = null;
@@ -70,6 +66,9 @@
 .pysssss-workflow-popup-2 ~ .litecontextmenu {
 	transform: scale(1.3);
 }
+#comfyworkflows-button-menu {
+	z-index: 10000000000 !important;
+}
 `;
 
 
@@ -81,47 +80,6 @@
 }
 
 await init_badge_mode();
-
-<<<<<<< HEAD
-async function getCustomnodeMappings() {
-	var mode = "url";
-	if (ManagerMenuDialog.instance.local_mode_checkbox.checked)
-		mode = "local";
-
-	const response = await api.fetchApi(`/customnode/getmappings?mode=${mode}`);
-
-	const data = await response.json();
-	return data;
-}
-
-async function getUnresolvedNodesInComponent() {
-	try {
-		var mode = "url";
-		if (ManagerMenuDialog.instance.local_mode_checkbox.checked)
-			mode = "local";
-
-		const response = await api.fetchApi(`/component/get_unresolved`);
-
-		const data = await response.json();
-		return data.nodes;
-	}
-	catch {
-		return [];
-	}
-}
-
-async function getCustomNodes() {
-	var mode = "url";
-	if (ManagerMenuDialog.instance.local_mode_checkbox.checked)
-		mode = "local";
-
-	var skip_update = "";
-	if (ManagerMenuDialog.instance.update_check_checkbox.checked)
-		skip_update = "&skip_update=true";
-
-	const response = await api.fetchApi(`/customnode/getlist?mode=${mode}${skip_update}`);
-=======
->>>>>>> 11b2e8ac
 
 
 async function fetchNicknames() {
@@ -150,88 +108,6 @@
 
 let nicknames = await fetchNicknames();
 
-<<<<<<< HEAD
-async function getAlterList() {
-	var mode = "url";
-	if (ManagerMenuDialog.instance.local_mode_checkbox.checked)
-		mode = "local";
-
-	var skip_update = "";
-	if (ManagerMenuDialog.instance.update_check_checkbox.checked)
-		skip_update = "&skip_update=true";
-
-	const response = await api.fetchApi(`/alternatives/getlist?mode=${mode}${skip_update}`);
-
-	const data = await response.json();
-	return data;
-}
-
-async function getModelList() {
-	var mode = "url";
-	if (ManagerMenuDialog.instance.local_mode_checkbox.checked)
-		mode = "local";
-
-	const response = await api.fetchApi(`/externalmodel/getlist?mode=${mode}`);
-
-	const data = await response.json();
-	return data;
-}
-
-async function install_checked_custom_node(grid_rows, target_i, caller, mode) {
-	if (caller) {
-		let failed = '';
-
-		caller.disableButtons();
-
-		for (let i in grid_rows) {
-			if (!grid_rows[i].checkbox.checked && i != target_i)
-				continue;
-
-			var target;
-
-			if (grid_rows[i].data.custom_node) {
-				target = grid_rows[i].data.custom_node;
-			}
-			else {
-				target = grid_rows[i].data;
-			}
-
-			caller.startInstall(target);
-
-			try {
-				const response = await api.fetchApi(`/customnode/${mode}`, {
-					method: 'POST',
-					headers: { 'Content-Type': 'application/json' },
-					body: JSON.stringify(target)
-				});
-
-				if (response.status == 400) {
-					app.ui.dialog.show(`${mode} failed: ${target.title}`);
-					app.ui.dialog.element.style.zIndex = 9999;
-					continue;
-				}
-
-				const status = await response.json();
-				app.ui.dialog.close();
-				target.installed = 'True';
-				continue;
-			}
-			catch (exception) {
-				failed += `<BR> ${target.title}`;
-			}
-		}
-
-		if (failed != '') {
-			app.ui.dialog.show(`${mode} failed: ${failed}`);
-			app.ui.dialog.element.style.zIndex = 9999;
-		}
-
-		await caller.invalidateControl();
-		caller.updateMessage('<BR>To apply the installed/disabled/enabled custom node, please restart ComfyUI.');
-	}
-}
-=======
->>>>>>> 11b2e8ac
 
 async function updateComfyUI() {
 	let prev_text = update_comfyui_button.innerText;
@@ -279,13 +155,8 @@
 
 	try {
 		var mode = "url";
-<<<<<<< HEAD
-		if (ManagerMenuDialog.instance.local_mode_checkbox.checked)
-			mode = "local";
-=======
         if(manager_instance.local_mode_checkbox.checked)
             mode = "local";
->>>>>>> 11b2e8ac
 
 		const response = await api.fetchApi(`/customnode/fetch_updates?mode=${mode}`);
 
@@ -327,13 +198,8 @@
 
 	try {
 		var mode = "url";
-<<<<<<< HEAD
-		if (ManagerMenuDialog.instance.local_mode_checkbox.checked)
-			mode = "local";
-=======
         if(manager_instance.local_mode_checkbox.checked)
             mode = "local";
->>>>>>> 11b2e8ac
 
 		update_all_button.innerText = "Updating all...";
 		const response1 = await api.fetchApi('/comfyui_manager/update_comfyui');
@@ -344,16 +210,6 @@
 			app.ui.dialog.element.style.zIndex = 10010;
 			return false;
 		}
-<<<<<<< HEAD
-		if (response1.status == 201 || response2.status == 201) {
-			app.ui.dialog.show('ComfyUI and all extensions have been updated to the latest version.');
-			app.ui.dialog.element.style.zIndex = 9999;
-		}
-		else {
-			app.ui.dialog.show('ComfyUI and all extensions are already up-to-date with the latest versions.');
-			app.ui.dialog.element.style.zIndex = 9999;
-		}
-=======
 		if(response1.status == 201 || response2.status == 201) {
 	        app.ui.dialog.show('ComfyUI and all extensions have been updated to the latest version.');
 			app.ui.dialog.element.style.zIndex = 10010;
@@ -362,7 +218,6 @@
 			app.ui.dialog.show('ComfyUI and all extensions are already up-to-date with the latest versions.');
 	        app.ui.dialog.element.style.zIndex = 10010;
         }
->>>>>>> 11b2e8ac
 
 		return true;
 	}
@@ -378,93 +233,19 @@
 	}
 }
 
-<<<<<<< HEAD
-async function install_model(target) {
-	if (ModelInstaller.instance) {
-		ModelInstaller.instance.startInstall(target);
-
-		try {
-			const response = await api.fetchApi('/model/install', {
-				method: 'POST',
-				headers: { 'Content-Type': 'application/json' },
-				body: JSON.stringify(target)
-			});
-
-			const status = await response.json();
-			app.ui.dialog.close();
-			target.installed = 'True';
-			return true;
-		}
-		catch (exception) {
-			app.ui.dialog.show(`Install failed: ${target.title} / ${exception}`);
-			app.ui.dialog.element.style.zIndex = 9999;
-			return false;
-		}
-		finally {
-			await ModelInstaller.instance.invalidateControl();
-			ModelInstaller.instance.updateMessage("<BR>To apply the installed model, please click the 'Refresh' button on the main menu.");
-		}
-	}
-}
-
-
-// -----
-class CustomNodesInstaller extends ComfyDialog {
-	static instance = null;
-
-	install_buttons = [];
-	message_box = null;
-	data = null;
-
-	clear() {
-		this.install_buttons = [];
-		this.message_box = null;
-		this.data = null;
-	}
-
-	constructor() {
-		super();
-		this.search_keyword = '';
-		this.element = $el("div.comfy-modal", { parent: document.body }, []);
-	}
-
-	startInstall(target) {
-		const self = CustomNodesInstaller.instance;
-
-		self.updateMessage(`<BR><font color="green">Installing '${target.title}'</font>`);
-	}
-
-	disableButtons() {
-		for (let i in this.install_buttons) {
-			this.install_buttons[i].disabled = true;
-			this.install_buttons[i].style.backgroundColor = 'gray';
-		}
-	}
-
-	apply_searchbox(data) {
-		let keyword = this.search_box.value.toLowerCase();
-		for (let i in this.grid_rows) {
-			let data = this.grid_rows[i].data;
-			let content = data.author.toLowerCase() + data.description.toLowerCase() + data.title.toLowerCase();
-
-			if (this.filter && this.filter != '*') {
-				if (this.filter != data.installed) {
-					this.grid_rows[i].control.style.display = 'none';
-					continue;
-				}
-			}
-
-			if (keyword == "")
-				this.grid_rows[i].control.style.display = null;
-			else if (content.includes(keyword)) {
-				this.grid_rows[i].control.style.display = null;
-			}
-			else {
-				this.grid_rows[i].control.style.display = 'none';
-			}
-		}
-	}
-=======
+function newDOMTokenList(initialTokens) {
+	const tmp = document.createElement(`div`);
+  
+	const classList = tmp.classList;
+	if (initialTokens) {
+	  initialTokens.forEach(token => {
+		classList.add(token);
+	  });
+	}
+  
+	return classList;
+  }  
+
 
 // -----------
 class ManagerMenuDialog extends ComfyDialog {
@@ -472,29 +253,28 @@
 
 	createControlsMid() {
 		update_comfyui_button =
-				$el("button", {
-					type: "button",
-					textContent: "Update ComfyUI",
-					onclick:
-						() => updateComfyUI()
-				});
+			$el("button", {
+				type: "button",
+				textContent: "Update ComfyUI",
+				onclick:
+					() => updateComfyUI()
+			});
 
 		fetch_updates_button =
-				$el("button", {
-					type: "button",
-					textContent: "Fetch Updates",
-					onclick:
-						() => fetchUpdates(this.update_check_checkbox)
-				});
->>>>>>> 11b2e8ac
+			$el("button", {
+				type: "button",
+				textContent: "Fetch Updates",
+				onclick:
+					() => fetchUpdates(this.update_check_checkbox)
+			});
 
 		update_all_button =
-				$el("button", {
-					type: "button",
-					textContent: "Update All",
-					onclick:
-						() => updateAll(this.update_check_checkbox)
-				});
+			$el("button", {
+				type: "button",
+				textContent: "Update All",
+				onclick:
+					() => updateAll(this.update_check_checkbox)
+			});
 
 		const res =
 			[
@@ -509,25 +289,6 @@
 						}
 				}),
 
-<<<<<<< HEAD
-		// build regex->url map
-		const regex_to_url = [];
-		for (let i in data) {
-			if (data[i]['nodename_pattern']) {
-				let item = { regex: new RegExp(data[i].nodename_pattern), url: data[i].files[0] };
-				regex_to_url.push(item);
-			}
-		}
-
-		// build name->url map
-		const name_to_url = {};
-		for (const url in mappings) {
-			const names = mappings[url];
-			for (const name in names[0]) {
-				name_to_url[names[0][name]] = url;
-			}
-		}
-=======
 				$el("button", {
 					type: "button",
 					textContent: "Install Missing Custom Nodes",
@@ -549,27 +310,12 @@
 							ModelInstaller.instance.show();
 						}
 				}),
->>>>>>> 11b2e8ac
 
                 $el("br", {}, []),
 				update_all_button,
 				update_comfyui_button,
 				fetch_updates_button,
 
-<<<<<<< HEAD
-		const missing_nodes = new Set();
-		const nodes = app.graph.serialize().nodes;
-		for (let i in nodes) {
-			const node_type = nodes[i].type;
-			if (!registered_nodes.has(node_type)) {
-				const url = name_to_url[node_type.trim()];
-				if (url)
-					missing_nodes.add(url);
-				else {
-					for (let j in regex_to_url) {
-						if (regex_to_url[j].regex.test(node_type)) {
-							missing_nodes.add(regex_to_url[j].url);
-=======
 				$el("br", {}, []),
 				$el("button", {
 					type: "button",
@@ -579,1441 +325,25 @@
 							if(!AlternativesInstaller.instance)
 								AlternativesInstaller.instance = new AlternativesInstaller(app);
 							AlternativesInstaller.instance.show();
->>>>>>> 11b2e8ac
 						}
 				}),
 
-<<<<<<< HEAD
-		let unresolved_nodes = await getUnresolvedNodesInComponent();
-		for (let i in unresolved_nodes) {
-			let node_type = unresolved_nodes[i];
-			const url = name_to_url[node_type];
-			if (url)
-				missing_nodes.add(url);
-		}
-=======
 				$el("br", {}, []),
 			];
->>>>>>> 11b2e8ac
 
 		return res;
 	}
 
-<<<<<<< HEAD
-	async invalidateControl() {
-		this.clear();
-
-		// splash
-		while (this.element.children.length) {
-			this.element.removeChild(this.element.children[0]);
-		}
-
-		const msg = $el('div', { id: 'custom-message' },
-			[$el('br'),
-				'The custom node DB is currently being updated, and updates to custom nodes are being checked for.',
-			$el('br'),
-				'NOTE: Update only checks for extensions that have been fetched.',
-			$el('br')]);
-		msg.style.height = '100px';
-		msg.style.verticalAlign = 'middle';
-		msg.style.color = "var(--fg-color)";
-=======
 	createControlsLeft() {
 		this.local_mode_checkbox = $el("input",{type:'checkbox', id:"use_local_db"},[])
 		const checkbox_text = $el("label",{},[" Use local DB"])
 		checkbox_text.style.color = "var(--fg-color)";
 		checkbox_text.style.marginRight = "10px";
->>>>>>> 11b2e8ac
 
 		this.update_check_checkbox = $el("input",{type:'checkbox', id:"skip_update_check"},[])
 		const uc_checkbox_text = $el("label",{},[" Skip update check"])
 		uc_checkbox_text.style.color = "var(--fg-color)";
 		this.update_check_checkbox.checked = true;
-
-		// preview method
-		let preview_combo = document.createElement("select");
-        preview_combo.appendChild($el('option', {value:'auto', text:'Preview method: Auto'}, []));
-        preview_combo.appendChild($el('option', {value:'taesd', text:'Preview method: TAESD (slow)'}, []));
-        preview_combo.appendChild($el('option', {value:'latent2rgb', text:'Preview method: Latent2RGB (fast)'}, []));
-        preview_combo.appendChild($el('option', {value:'none', text:'Preview method: None (very fast)'}, []));
-
-<<<<<<< HEAD
-		if (this.is_missing_node_mode)
-			this.data = await this.filter_missing_node(this.data);
-=======
-        api.fetchApi('/manager/preview_method')
-        .then(response => response.text())
-        .then(data => { preview_combo.value = data; })
->>>>>>> 11b2e8ac
-
-		preview_combo.addEventListener('change', function(event) {
-            api.fetchApi(`/manager/preview_method?value=${event.target.value}`);
-		});
-
-        // nickname
-		let badge_combo = document.createElement("select");
-        badge_combo.appendChild($el('option', {value:'none', text:'Badge: None'}, []));
-        badge_combo.appendChild($el('option', {value:'nick', text:'Badge: Nickname'}, []));
-        badge_combo.appendChild($el('option', {value:'id_nick', text:'Badge: #ID Nickname'}, []));
-
-        api.fetchApi('/manager/badge_mode')
-        .then(response => response.text())
-        .then(data => { badge_combo.value = data; badge_mode = data; });
-
-		badge_combo.addEventListener('change', function(event) {
-            api.fetchApi(`/manager/badge_mode?value=${event.target.value}`);
-            badge_mode = event.target.value;
-            app.graph.setDirtyCanvas(true);
-		});
-
-<<<<<<< HEAD
-	invalidate_checks(is_checked, install_state) {
-		if (is_checked) {
-			for (let i in this.grid_rows) {
-				let data = this.grid_rows[i].data;
-				let checkbox = this.grid_rows[i].checkbox;
-				let buttons = this.grid_rows[i].buttons;
-
-				checkbox.disabled = data.installed != install_state;
-
-				if (checkbox.disabled) {
-					for (let j in buttons) {
-						buttons[j].style.display = 'none';
-					}
-				}
-				else {
-					for (let j in buttons) {
-						buttons[j].style.display = null;
-					}
-				}
-			}
-
-			this.checkbox_all.disabled = false;
-		}
-		else {
-			for (let i in this.grid_rows) {
-				let checkbox = this.grid_rows[i].checkbox;
-				if (checkbox.check)
-					return; // do nothing
-			}
-
-			// every checkbox is unchecked -> enable all checkbox
-			for (let i in this.grid_rows) {
-				let checkbox = this.grid_rows[i].checkbox;
-				let buttons = this.grid_rows[i].buttons;
-				checkbox.disabled = false;
-
-				for (let j in buttons) {
-					buttons[j].style.display = null;
-				}
-			}
-
-			this.checkbox_all.checked = false;
-			this.checkbox_all.disabled = true;
-		}
-	}
-
-	check_all(is_checked) {
-		if (is_checked) {
-			// lookup first checked item's state
-			let check_state = null;
-			for (let i in this.grid_rows) {
-				let checkbox = this.grid_rows[i].checkbox;
-				if (checkbox.checked) {
-					check_state = this.grid_rows[i].data.installed;
-				}
-			}
-
-			if (check_state == null)
-				return;
-
-			// check only same state items
-			for (let i in this.grid_rows) {
-				let checkbox = this.grid_rows[i].checkbox;
-				if (this.grid_rows[i].data.installed == check_state)
-					checkbox.checked = true;
-			}
-		}
-		else {
-			// uncheck all
-			for (let i in this.grid_rows) {
-				let checkbox = this.grid_rows[i].checkbox;
-				let buttons = this.grid_rows[i].buttons;
-				checkbox.checked = false;
-				checkbox.disabled = false;
-
-				for (let j in buttons) {
-					buttons[j].style.display = null;
-				}
-			}
-
-			this.checkbox_all.disabled = true;
-		}
-	}
-
-	async createGrid() {
-		var grid = document.createElement('table');
-		grid.setAttribute('id', 'custom-nodes-grid');
-
-		this.grid_rows = {};
-
-		let self = this;
-
-		var thead = document.createElement('thead');
-		var tbody = document.createElement('tbody');
-
-		var headerRow = document.createElement('tr');
-		thead.style.position = "sticky";
-		thead.style.top = "0px";
-		thead.style.borderCollapse = "collapse";
-		thead.style.tableLayout = "fixed";
-
-		var header0 = document.createElement('th');
-		header0.style.width = "20px";
-		this.checkbox_all = $el("input", { type: 'checkbox', id: 'check_all' }, []);
-		header0.appendChild(this.checkbox_all);
-		this.checkbox_all.checked = false;
-		this.checkbox_all.disabled = true;
-		this.checkbox_all.addEventListener('change', function () { self.check_all.call(self, self.checkbox_all.checked); });
-
-		var header1 = document.createElement('th');
-		header1.innerHTML = '&nbsp;&nbsp;ID&nbsp;&nbsp;';
-		header1.style.width = "20px";
-		var header2 = document.createElement('th');
-		header2.innerHTML = 'Author';
-		header2.style.width = "150px";
-		var header3 = document.createElement('th');
-		header3.innerHTML = 'Name';
-		header3.style.width = "20%";
-		var header4 = document.createElement('th');
-		header4.innerHTML = 'Description';
-		header4.style.width = "60%";
-		//        header4.classList.add('expandable-column');
-		var header5 = document.createElement('th');
-		header5.innerHTML = 'Install';
-		header5.style.width = "130px";
-
-		header0.style.position = "sticky";
-		header0.style.top = "0px";
-		header1.style.position = "sticky";
-		header1.style.top = "0px";
-		header2.style.position = "sticky";
-		header2.style.top = "0px";
-		header3.style.position = "sticky";
-		header3.style.top = "0px";
-		header4.style.position = "sticky";
-		header4.style.top = "0px";
-		header5.style.position = "sticky";
-		header5.style.top = "0px";
-
-		thead.appendChild(headerRow);
-		headerRow.appendChild(header0);
-		headerRow.appendChild(header1);
-		headerRow.appendChild(header2);
-		headerRow.appendChild(header3);
-		headerRow.appendChild(header4);
-		headerRow.appendChild(header5);
-
-		headerRow.style.backgroundColor = "Black";
-		headerRow.style.color = "White";
-		headerRow.style.textAlign = "center";
-		headerRow.style.width = "100%";
-		headerRow.style.padding = "0";
-
-		grid.appendChild(thead);
-		grid.appendChild(tbody);
-
-		if (this.data)
-			for (var i = 0; i < this.data.length; i++) {
-				const data = this.data[i];
-				let dataRow = document.createElement('tr');
-
-				let data0 = document.createElement('td');
-				let checkbox = $el("input", { type: 'checkbox', id: `check_${i}` }, []);
-				data0.appendChild(checkbox);
-				checkbox.checked = false;
-				checkbox.addEventListener('change', function () { self.invalidate_checks.call(self, checkbox.checked, data.installed); });
-
-				var data1 = document.createElement('td');
-				data1.style.textAlign = "center";
-				data1.innerHTML = i + 1;
-				var data2 = document.createElement('td');
-				data2.style.maxWidth = "100px";
-				data2.className = "cm-node-author"
-				data2.textContent = ` ${data.author}`;
-				data2.style.whiteSpace = "nowrap";
-				data2.style.overflow = "hidden";
-				data2.style.textOverflow = "ellipsis";
-				var data3 = document.createElement('td');
-				data3.style.maxWidth = "200px";
-				data3.style.wordWrap = "break-word";
-				data3.className = "cm-node-name"
-				data3.innerHTML = `&nbsp;<a href=${data.reference} target="_blank"><font color="skyblue"><b>${data.title}</b></font></a>`;
-				var data4 = document.createElement('td');
-				data4.innerHTML = data.description;
-				data4.className = "cm-node-desc"
-				var data5 = document.createElement('td');
-				data5.style.textAlign = "center";
-
-				var installBtn = document.createElement('button');
-				installBtn.className = "cm-btn-install";
-				var installBtn2 = null;
-				var installBtn3 = null;
-
-				this.install_buttons.push(installBtn);
-
-				switch (data.installed) {
-					case 'Disabled':
-						installBtn3 = document.createElement('button');
-						installBtn3.innerHTML = 'Enable';
-						installBtn3.className = "cm-btn-enable";
-						installBtn3.style.backgroundColor = 'blue';
-						installBtn3.style.color = 'white';
-						this.install_buttons.push(installBtn3);
-
-						installBtn.innerHTML = 'Uninstall';
-						installBtn.style.backgroundColor = 'red';
-						break;
-					case 'Update':
-						installBtn2 = document.createElement('button');
-						installBtn2.innerHTML = 'Update';
-						installBtn2.className = "cm-btn-update";
-						installBtn2.style.backgroundColor = 'blue';
-						installBtn2.style.color = 'white';
-						this.install_buttons.push(installBtn2);
-
-						installBtn3 = document.createElement('button');
-						installBtn3.innerHTML = 'Disable';
-						installBtn3.className = "cm-btn-disable";
-						installBtn3.style.backgroundColor = 'MediumSlateBlue';
-						installBtn3.style.color = 'white';
-						this.install_buttons.push(installBtn3);
-
-						installBtn.innerHTML = 'Uninstall';
-						installBtn.style.backgroundColor = 'red';
-						break;
-					case 'True':
-						installBtn3 = document.createElement('button');
-						installBtn3.innerHTML = 'Disable';
-						installBtn3.className = "cm-btn-disable";
-						installBtn3.style.backgroundColor = 'MediumSlateBlue';
-						installBtn3.style.color = 'white';
-						this.install_buttons.push(installBtn3);
-
-						installBtn.innerHTML = 'Uninstall';
-						installBtn.style.backgroundColor = 'red';
-						break;
-					case 'False':
-						installBtn.innerHTML = 'Install';
-						installBtn.style.backgroundColor = 'black';
-						installBtn.style.color = 'white';
-						break;
-					default:
-						installBtn.innerHTML = 'Try Install';
-						installBtn.style.backgroundColor = 'Gray';
-						installBtn.style.color = 'white';
-				}
-
-				let j = i;
-				if (installBtn2 != null) {
-					installBtn2.style.width = "120px";
-					installBtn2.addEventListener('click', function () {
-						install_checked_custom_node(self.grid_rows, j, CustomNodesInstaller.instance, 'update');
-					});
-
-					data5.appendChild(installBtn2);
-				}
-
-				if (installBtn3 != null) {
-					installBtn3.style.width = "120px";
-					installBtn3.addEventListener('click', function () {
-						install_checked_custom_node(self.grid_rows, j, CustomNodesInstaller.instance, 'toggle_active');
-					});
-
-					data5.appendChild(installBtn3);
-				}
-
-				installBtn.style.width = "120px";
-				installBtn.addEventListener('click', function () {
-					if (this.innerHTML == 'Uninstall') {
-						if (confirm(`Are you sure uninstall ${data.title}?`)) {
-							install_checked_custom_node(self.grid_rows, j, CustomNodesInstaller.instance, 'uninstall');
-						}
-					}
-					else {
-						install_checked_custom_node(self.grid_rows, j, CustomNodesInstaller.instance, 'install');
-					}
-				});
-
-				data5.appendChild(installBtn);
-
-				dataRow.style.backgroundColor = "var(--bg-color)";
-				dataRow.style.color = "var(--fg-color)";
-				dataRow.style.textAlign = "left";
-
-				dataRow.appendChild(data0);
-				dataRow.appendChild(data1);
-				dataRow.appendChild(data2);
-				dataRow.appendChild(data3);
-				dataRow.appendChild(data4);
-				dataRow.appendChild(data5);
-				tbody.appendChild(dataRow);
-
-				let buttons = [];
-				if (installBtn) {
-					buttons.push(installBtn);
-				}
-				if (installBtn2) {
-					buttons.push(installBtn2);
-				}
-				if (installBtn3) {
-					buttons.push(installBtn3);
-				}
-
-				this.grid_rows[i] = { data: data, buttons: buttons, checkbox: checkbox, control: dataRow };
-			}
-
-		const panel = document.createElement('div');
-		panel.style.width = "100%";
-		panel.appendChild(grid);
-
-		function handleResize() {
-			const parentHeight = self.element.clientHeight;
-			const gridHeight = parentHeight - 200;
-
-			grid.style.height = gridHeight + "px";
-		}
-		window.addEventListener("resize", handleResize);
-
-		grid.style.position = "relative";
-		grid.style.display = "inline-block";
-		grid.style.width = "100%";
-		grid.style.height = "100%";
-		grid.style.overflowY = "scroll";
-		this.element.style.height = "85%";
-		this.element.style.width = "80%";
-		this.element.appendChild(panel);
-
-		handleResize();
-	}
-
-	createFilterCombo() {
-		let combo = document.createElement("select");
-
-		combo.style.cssFloat = "left";
-		combo.style.fontSize = "14px";
-		combo.style.padding = "4px";
-		combo.style.background = "black";
-		combo.style.marginLeft = "2px";
-		combo.style.width = "199px";
-		combo.id = `combo-manger-filter`;
-		combo.style.borderRadius = "15px";
-
-		let items =
-			[
-				{ value: '*', text: 'Filter: all' },
-				{ value: 'Disabled', text: 'Filter: disabled' },
-				{ value: 'Update', text: 'Filter: update' },
-				{ value: 'True', text: 'Filter: installed' },
-				{ value: 'False', text: 'Filter: not-installed' },
-			];
-
-		items.forEach(item => {
-			const option = document.createElement("option");
-			option.value = item.value;
-			option.text = item.text;
-			combo.appendChild(option);
-		});
-
-		let self = this;
-		combo.addEventListener('change', function (event) {
-			self.filter = event.target.value;
-			self.apply_searchbox();
-		});
-
-		if (self.filter) {
-			combo.value = self.filter;
-		}
-
-		return combo;
-	}
-
-	createHeaderControls() {
-		let self = this;
-		this.search_box = $el('input', { type: 'text', id: 'manager-customnode-search-box', placeholder: 'input search keyword', value: this.search_keyword }, []);
-		this.search_box.style.height = "25px";
-		this.search_box.onkeydown = (event) => {
-			if (event.key === 'Enter') {
-				self.search_keyword = self.search_box.value;
-				self.apply_searchbox();
-			}
-			if (event.key === 'Escape') {
-				self.search_keyword = self.search_box.value;
-				self.apply_searchbox();
-			}
-		};
-
-
-		let search_button = document.createElement("button");
-		search_button.innerHTML = "Search";
-		search_button.onclick = () => {
-			self.search_keyword = self.search_box.value;
-			self.apply_searchbox();
-		};
-		search_button.style.display = "inline-block";
-
-		let filter_control = this.createFilterCombo();
-		filter_control.style.display = "inline-block";
-
-		let cell = $el('td', { width: '100%' }, [filter_control, this.search_box, '  ', search_button]);
-		let search_control = $el('table', { width: '100%' },
-			[
-				$el('tr', {}, [cell])
-			]
-		);
-
-		cell.style.textAlign = "right";
-
-		this.element.appendChild(search_control);
-	}
-
-	async createBottomControls() {
-		let close_button = document.createElement("button");
-		close_button.innerHTML = "Close";
-		close_button.onclick = () => { this.close(); }
-		close_button.style.display = "inline-block";
-
-		this.message_box = $el('div', { id: 'custom-installer-message' }, [$el('br'), '']);
-		this.message_box.style.height = '60px';
-		this.message_box.style.verticalAlign = 'middle';
-
-		this.element.appendChild(this.message_box);
-		this.element.appendChild(close_button);
-	}
-
-	async show(is_missing_node_mode) {
-		this.is_missing_node_mode = is_missing_node_mode;
-		try {
-			this.invalidateControl();
-
-			this.element.style.display = "block";
-		}
-		catch (exception) {
-			app.ui.dialog.show(`Failed to get custom node list. / ${exception}`);
-		}
-	}
-}
-
-// -----
-class AlternativesInstaller extends ComfyDialog {
-	static instance = null;
-
-	install_buttons = [];
-	message_box = null;
-	data = null;
-
-	clear() {
-		this.install_buttons = [];
-		this.message_box = null;
-		this.data = null;
-	}
-
-	constructor() {
-		super();
-		this.search_keyword = '';
-		this.element = $el("div.comfy-modal", { parent: document.body }, []);
-	}
-
-	startInstall(target) {
-		const self = AlternativesInstaller.instance;
-
-		self.updateMessage(`<BR><font color="green">Installing '${target.title}'</font>`);
-	}
-
-	disableButtons() {
-		for (let i in this.install_buttons) {
-			this.install_buttons[i].disabled = true;
-			this.install_buttons[i].style.backgroundColor = 'gray';
-		}
-	}
-
-	apply_searchbox(data) {
-		let keyword = this.search_box.value.toLowerCase();
-		for (let i in this.grid_rows) {
-			let data1 = this.grid_rows[i].data;
-			let data2 = data1.custom_node;
-
-			if (!data2)
-				continue;
-
-			let content = data1.tags.toLowerCase() + data1.description.toLowerCase() + data2.author.toLowerCase() + data2.description.toLowerCase() + data2.title.toLowerCase();
-
-			if (this.filter && this.filter != '*') {
-				if (this.filter != data2.installed) {
-					this.grid_rows[i].control.style.display = 'none';
-					continue;
-				}
-			}
-
-			if (keyword == "")
-				this.grid_rows[i].control.style.display = null;
-			else if (content.includes(keyword)) {
-				this.grid_rows[i].control.style.display = null;
-			}
-			else {
-				this.grid_rows[i].control.style.display = 'none';
-			}
-		}
-	}
-
-	async invalidateControl() {
-		this.clear();
-
-		// splash
-		while (this.element.children.length) {
-			this.element.removeChild(this.element.children[0]);
-		}
-
-		const msg = $el('div', { id: 'custom-message' },
-			[$el('br'),
-				'The custom node DB is currently being updated, and updates to custom nodes are being checked for.',
-			$el('br'),
-				'NOTE: Update only checks for extensions that have been fetched.',
-			$el('br')]);
-		msg.style.height = '100px';
-		msg.style.verticalAlign = 'middle';
-		this.element.appendChild(msg);
-
-		// invalidate
-		this.data = (await getAlterList()).items;
-
-		this.element.removeChild(msg);
-
-		while (this.element.children.length) {
-			this.element.removeChild(this.element.children[0]);
-		}
-
-		this.createHeaderControls();
-		await this.createGrid();
-		this.apply_searchbox(this.data);
-		this.createBottomControls();
-	}
-
-	updateMessage(msg) {
-		this.message_box.innerHTML = msg;
-	}
-
-	invalidate_checks(is_checked, install_state) {
-		if (is_checked) {
-			for (let i in this.grid_rows) {
-				let data = this.grid_rows[i].data;
-				let checkbox = this.grid_rows[i].checkbox;
-				let buttons = this.grid_rows[i].buttons;
-
-				checkbox.disabled = data.custom_node.installed != install_state;
-
-				if (checkbox.disabled) {
-					for (let j in buttons) {
-						buttons[j].style.display = 'none';
-					}
-				}
-				else {
-					for (let j in buttons) {
-						buttons[j].style.display = null;
-					}
-				}
-			}
-
-			this.checkbox_all.disabled = false;
-		}
-		else {
-			for (let i in this.grid_rows) {
-				let checkbox = this.grid_rows[i].checkbox;
-				if (checkbox.check)
-					return; // do nothing
-			}
-
-			// every checkbox is unchecked -> enable all checkbox
-			for (let i in this.grid_rows) {
-				let checkbox = this.grid_rows[i].checkbox;
-				let buttons = this.grid_rows[i].buttons;
-				checkbox.disabled = false;
-
-				for (let j in buttons) {
-					buttons[j].style.display = null;
-				}
-			}
-
-			this.checkbox_all.checked = false;
-			this.checkbox_all.disabled = true;
-		}
-	}
-
-	check_all(is_checked) {
-		if (is_checked) {
-			// lookup first checked item's state
-			let check_state = null;
-			for (let i in this.grid_rows) {
-				let checkbox = this.grid_rows[i].checkbox;
-				if (checkbox.checked) {
-					check_state = this.grid_rows[i].data.custom_node.installed;
-				}
-			}
-
-			if (check_state == null)
-				return;
-
-			// check only same state items
-			for (let i in this.grid_rows) {
-				let checkbox = this.grid_rows[i].checkbox;
-				if (this.grid_rows[i].data.custom_node.installed == check_state)
-					checkbox.checked = true;
-			}
-		}
-		else {
-			// uncheck all
-			for (let i in this.grid_rows) {
-				let checkbox = this.grid_rows[i].checkbox;
-				let buttons = this.grid_rows[i].buttons;
-				checkbox.checked = false;
-				checkbox.disabled = false;
-
-				for (let j in buttons) {
-					buttons[j].style.display = null;
-				}
-			}
-
-			this.checkbox_all.disabled = true;
-		}
-	}
-
-	async createGrid() {
-		var grid = document.createElement('table');
-		grid.setAttribute('id', 'alternatives-grid');
-
-		this.grid_rows = {};
-
-		let self = this;
-
-		var thead = document.createElement('thead');
-		var tbody = document.createElement('tbody');
-
-		var headerRow = document.createElement('tr');
-		thead.style.position = "sticky";
-		thead.style.top = "0px";
-		thead.style.borderCollapse = "collapse";
-		thead.style.tableLayout = "fixed";
-
-		var header0 = document.createElement('th');
-		header0.style.width = "20px";
-		this.checkbox_all = $el("input", { type: 'checkbox', id: 'check_all' }, []);
-		header0.appendChild(this.checkbox_all);
-		this.checkbox_all.checked = false;
-		this.checkbox_all.disabled = true;
-		this.checkbox_all.addEventListener('change', function () { self.check_all.call(self, self.checkbox_all.checked); });
-
-		var header1 = document.createElement('th');
-		header1.innerHTML = '&nbsp;&nbsp;ID&nbsp;&nbsp;';
-		header1.style.width = "20px";
-		var header2 = document.createElement('th');
-		header2.innerHTML = 'Tags';
-		header2.style.width = "10%";
-		var header3 = document.createElement('th');
-		header3.innerHTML = 'Author';
-		header3.style.width = "150px";
-		var header4 = document.createElement('th');
-		header4.innerHTML = 'Title';
-		header4.style.width = "20%";
-		var header5 = document.createElement('th');
-		header5.innerHTML = 'Description';
-		header5.style.width = "50%";
-		var header6 = document.createElement('th');
-		header6.innerHTML = 'Install';
-		header6.style.width = "130px";
-
-		header1.style.position = "sticky";
-		header1.style.top = "0px";
-		header2.style.position = "sticky";
-		header2.style.top = "0px";
-		header3.style.position = "sticky";
-		header3.style.top = "0px";
-		header4.style.position = "sticky";
-		header4.style.top = "0px";
-		header5.style.position = "sticky";
-		header5.style.top = "0px";
-
-		thead.appendChild(headerRow);
-		headerRow.appendChild(header0);
-		headerRow.appendChild(header1);
-		headerRow.appendChild(header2);
-		headerRow.appendChild(header3);
-		headerRow.appendChild(header4);
-		headerRow.appendChild(header5);
-		headerRow.appendChild(header6);
-
-		headerRow.style.backgroundColor = "Black";
-		headerRow.style.color = "White";
-		headerRow.style.textAlign = "center";
-		headerRow.style.width = "100%";
-		headerRow.style.padding = "0";
-
-		grid.appendChild(thead);
-		grid.appendChild(tbody);
-
-		if (this.data)
-			for (var i = 0; i < this.data.length; i++) {
-				const data = this.data[i];
-				var dataRow = document.createElement('tr');
-
-				let data0 = document.createElement('td');
-				let checkbox = $el("input", { type: 'checkbox', id: `check_${i}` }, []);
-				data0.appendChild(checkbox);
-				checkbox.checked = false;
-				checkbox.addEventListener('change', function () { self.invalidate_checks.call(self, checkbox.checked, data.custom_node?.installed); });
-
-				var data1 = document.createElement('td');
-				data1.style.textAlign = "center";
-				data1.innerHTML = i + 1;
-				var data2 = document.createElement('td');
-				data2.innerHTML = `&nbsp;${data.tags}`;
-				var data3 = document.createElement('td');
-				var data4 = document.createElement('td');
-				if (data.custom_node) {
-					data3.innerHTML = `&nbsp;${data.custom_node.author}`;
-					data4.innerHTML = `&nbsp;<a href=${data.custom_node.reference} target="_blank"><font color="skyblue"><b>${data.custom_node.title}</b></font></a>`;
-				}
-				else {
-					data3.innerHTML = `&nbsp;Unknown`;
-					data4.innerHTML = `&nbsp;Unknown`;
-				}
-				var data5 = document.createElement('td');
-				data5.innerHTML = data.description;
-				var data6 = document.createElement('td');
-				data6.style.textAlign = "center";
-
-				var installBtn = document.createElement('button');
-				var installBtn2 = null;
-				var installBtn3 = null;
-
-				if (data.custom_node) {
-					this.install_buttons.push(installBtn);
-
-					switch (data.custom_node.installed) {
-						case 'Disabled':
-							installBtn3 = document.createElement('button');
-							installBtn3.innerHTML = 'Enable';
-							installBtn3.style.backgroundColor = 'blue';
-							installBtn3.style.color = 'white';
-							this.install_buttons.push(installBtn3);
-
-							installBtn.innerHTML = 'Uninstall';
-							installBtn.style.backgroundColor = 'red';
-							installBtn.style.color = 'white';
-							break;
-						case 'Update':
-							installBtn2 = document.createElement('button');
-							installBtn2.innerHTML = 'Update';
-							installBtn2.style.backgroundColor = 'blue';
-							installBtn2.style.color = 'white';
-							this.install_buttons.push(installBtn2);
-
-							installBtn3 = document.createElement('button');
-							installBtn3.innerHTML = 'Disable';
-							installBtn3.style.backgroundColor = 'MediumSlateBlue';
-							installBtn3.style.color = 'white';
-							this.install_buttons.push(installBtn3);
-
-							installBtn.innerHTML = 'Uninstall';
-							installBtn.style.backgroundColor = 'red';
-							installBtn.style.color = 'white';
-							break;
-						case 'True':
-							installBtn3 = document.createElement('button');
-							installBtn3.innerHTML = 'Disable';
-							installBtn3.style.backgroundColor = 'MediumSlateBlue';
-							installBtn3.style.color = 'white';
-							this.install_buttons.push(installBtn3);
-
-							installBtn.innerHTML = 'Uninstall';
-							installBtn.style.backgroundColor = 'red';
-							installBtn.style.color = 'white';
-							break;
-						case 'False':
-							installBtn.innerHTML = 'Install';
-							installBtn.style.backgroundColor = 'black';
-							installBtn.style.color = 'white';
-							break;
-						default:
-							installBtn.innerHTML = 'Try Install';
-							installBtn.style.backgroundColor = 'Gray';
-							installBtn.style.color = 'white';
-					}
-
-					let j = i;
-					if (installBtn2 != null) {
-						installBtn2.style.width = "120px";
-						installBtn2.addEventListener('click', function () {
-							install_checked_custom_node(self.grid_rows, j, AlternativesInstaller.instance, 'update');
-						});
-
-						data6.appendChild(installBtn2);
-					}
-
-					if (installBtn3 != null) {
-						installBtn3.style.width = "120px";
-						installBtn3.addEventListener('click', function () {
-							install_checked_custom_node(self.grid_rows, j, AlternativesInstaller.instance, 'toggle_active');
-						});
-
-						data6.appendChild(installBtn3);
-					}
-
-
-					installBtn.style.width = "120px";
-					installBtn.addEventListener('click', function () {
-						if (this.innerHTML == 'Uninstall') {
-							if (confirm(`Are you sure uninstall ${data.title}?`)) {
-								install_checked_custom_node(self.grid_rows, j, AlternativesInstaller.instance, 'uninstall');
-							}
-						}
-						else {
-							install_checked_custom_node(self.grid_rows, j, AlternativesInstaller.instance, 'install');
-						}
-					});
-
-					data6.appendChild(installBtn);
-				}
-
-				dataRow.style.backgroundColor = "var(--bg-color)";
-				dataRow.style.color = "var(--fg-color)";
-				dataRow.style.textAlign = "left";
-
-				dataRow.appendChild(data0);
-				dataRow.appendChild(data1);
-				dataRow.appendChild(data2);
-				dataRow.appendChild(data3);
-				dataRow.appendChild(data4);
-				dataRow.appendChild(data5);
-				dataRow.appendChild(data6);
-				tbody.appendChild(dataRow);
-
-				let buttons = [];
-				if (installBtn) {
-					buttons.push(installBtn);
-				}
-				if (installBtn2) {
-					buttons.push(installBtn2);
-				}
-				if (installBtn3) {
-					buttons.push(installBtn3);
-				}
-
-				this.grid_rows[i] = { data: data, buttons: buttons, checkbox: checkbox, control: dataRow };
-			}
-
-		const panel = document.createElement('div');
-		panel.style.width = "100%";
-		panel.appendChild(grid);
-
-		function handleResize() {
-			const parentHeight = self.element.clientHeight;
-			const gridHeight = parentHeight - 200;
-
-			grid.style.height = gridHeight + "px";
-		}
-		window.addEventListener("resize", handleResize);
-
-		grid.style.position = "relative";
-		grid.style.display = "inline-block";
-		grid.style.width = "100%";
-		grid.style.height = "100%";
-		grid.style.overflowY = "scroll";
-		this.element.style.height = "85%";
-		this.element.style.width = "80%";
-		this.element.appendChild(panel);
-
-		handleResize();
-	}
-
-	createFilterCombo() {
-		let combo = document.createElement("select");
-
-		combo.style.cssFloat = "left";
-		combo.style.fontSize = "14px";
-		combo.style.padding = "4px";
-		combo.style.background = "black";
-		combo.style.marginLeft = "2px";
-		combo.style.width = "199px";
-		combo.id = `combo-manger-filter`;
-		combo.style.borderRadius = "15px";
-
-		let items =
-			[
-				{ value: '*', text: 'Filter: all' },
-				{ value: 'Disabled', text: 'Filter: disabled' },
-				{ value: 'Update', text: 'Filter: update' },
-				{ value: 'True', text: 'Filter: installed' },
-				{ value: 'False', text: 'Filter: not-installed' },
-			];
-
-		items.forEach(item => {
-			const option = document.createElement("option");
-			option.value = item.value;
-			option.text = item.text;
-			combo.appendChild(option);
-		});
-
-		let self = this;
-		combo.addEventListener('change', function (event) {
-			self.filter = event.target.value;
-			self.apply_searchbox();
-		});
-
-		if (self.filter) {
-			combo.value = self.filter;
-		}
-
-		return combo;
-	}
-
-	createHeaderControls() {
-		let self = this;
-		this.search_box = $el('input', { type: 'text', id: 'manager-alternode-search-box', placeholder: 'input search keyword', value: this.search_keyword }, []);
-		this.search_box.style.height = "25px";
-		this.search_box.onkeydown = (event) => {
-			if (event.key === 'Enter') {
-				self.search_keyword = self.search_box.value;
-				self.apply_searchbox();
-			}
-			if (event.key === 'Escape') {
-				self.search_keyword = self.search_box.value;
-				self.apply_searchbox();
-			}
-		};
-
-		let search_button = document.createElement("button");
-		search_button.innerHTML = "Search";
-		search_button.onclick = () => {
-			self.search_keyword = self.search_box.value;
-			self.apply_searchbox();
-		};
-		search_button.style.display = "inline-block";
-
-		let filter_control = this.createFilterCombo();
-		filter_control.style.display = "inline-block";
-
-		let cell = $el('td', { width: '100%' }, [filter_control, this.search_box, '  ', search_button]);
-		let search_control = $el('table', { width: '100%' },
-			[
-				$el('tr', {}, [cell])
-			]
-		);
-
-		cell.style.textAlign = "right";
-		this.element.appendChild(search_control);
-	}
-
-	async createBottomControls() {
-		var close_button = document.createElement("button");
-		close_button.innerHTML = "Close";
-		close_button.onclick = () => { this.close(); }
-		close_button.style.display = "inline-block";
-
-		this.message_box = $el('div', { id: 'alternatives-installer-message' }, [$el('br'), '']);
-		this.message_box.style.height = '60px';
-		this.message_box.style.verticalAlign = 'middle';
-
-		this.element.appendChild(this.message_box);
-		this.element.appendChild(close_button);
-	}
-
-	async show() {
-		try {
-			this.invalidateControl();
-			this.element.style.display = "block";
-		}
-		catch (exception) {
-			app.ui.dialog.show(`Failed to get alternatives list. / ${exception}`);
-			console.error(exception);
-		}
-	}
-}
-
-
-// -----------
-class ModelInstaller extends ComfyDialog {
-	static instance = null;
-
-	install_buttons = [];
-	message_box = null;
-	data = null;
-
-	clear() {
-		this.install_buttons = [];
-		this.message_box = null;
-		this.data = null;
-	}
-
-	constructor() {
-		super();
-		this.search_keyword = '';
-		this.element = $el("div.comfy-modal", { parent: document.body }, []);
-	}
-
-	createControls() {
-		return [
-			$el("button", {
-				type: "button",
-				textContent: "Close",
-				onclick: () => { this.close(); }
-			})
-		];
-	}
-
-	startInstall(target) {
-		const self = ModelInstaller.instance;
-
-		self.updateMessage(`<BR><font color="green">Installing '${target.name}'</font>`);
-
-		for (let i in self.install_buttons) {
-			self.install_buttons[i].disabled = true;
-			self.install_buttons[i].style.backgroundColor = 'gray';
-		}
-	}
-
-	apply_searchbox(data) {
-		let keyword = this.search_box.value.toLowerCase();
-		for (let i in this.grid_rows) {
-			let data = this.grid_rows[i].data;
-			let content = data.name.toLowerCase() + data.type.toLowerCase() + data.base.toLowerCase() + data.description.toLowerCase();
-
-			if (this.filter && this.filter != '*') {
-				if (this.filter != data.installed) {
-					this.grid_rows[i].control.style.display = 'none';
-					continue;
-				}
-			}
-
-			if (keyword == "")
-				this.grid_rows[i].control.style.display = null;
-			else if (content.includes(keyword)) {
-				this.grid_rows[i].control.style.display = null;
-			}
-			else {
-				this.grid_rows[i].control.style.display = 'none';
-			}
-		}
-	}
-
-	async invalidateControl() {
-		this.clear();
-		this.data = (await getModelList()).models;
-
-		while (this.element.children.length) {
-			this.element.removeChild(this.element.children[0]);
-		}
-
-		await this.createHeaderControls();
-
-		if (this.search_keyword) {
-			this.search_box.value = this.search_keyword;
-		}
-
-		await this.createGrid();
-		await this.createBottomControls();
-
-		this.apply_searchbox(this.data);
-	}
-
-	updateMessage(msg) {
-		this.message_box.innerHTML = msg;
-	}
-
-	async createGrid(models_json) {
-		var grid = document.createElement('table');
-		grid.setAttribute('id', 'external-models-grid');
-
-		var thead = document.createElement('thead');
-		var tbody = document.createElement('tbody');
-
-		var headerRow = document.createElement('tr');
-		thead.style.position = "sticky";
-		thead.style.top = "0px";
-		thead.style.borderCollapse = "collapse";
-		thead.style.tableLayout = "fixed";
-
-		var header1 = document.createElement('th');
-		header1.innerHTML = '&nbsp;&nbsp;ID&nbsp;&nbsp;';
-		header1.style.width = "20px";
-		var header2 = document.createElement('th');
-		header2.innerHTML = 'Type';
-		header2.style.width = "100px";
-		var header3 = document.createElement('th');
-		header3.innerHTML = 'Base';
-		header3.style.width = "100px";
-		var header4 = document.createElement('th');
-		header4.innerHTML = 'Name';
-		header4.style.width = "30%";
-		var header5 = document.createElement('th');
-		header5.innerHTML = 'Filename';
-		header5.style.width = "20%";
-		header5.style.tableLayout = "fixed";
-		var header6 = document.createElement('th');
-		header6.innerHTML = 'Description';
-		header6.style.width = "50%";
-		var header_down = document.createElement('th');
-		header_down.innerHTML = 'Download';
-		header_down.style.width = "50px";
-
-		thead.appendChild(headerRow);
-		headerRow.appendChild(header1);
-		headerRow.appendChild(header2);
-		headerRow.appendChild(header3);
-		headerRow.appendChild(header4);
-		headerRow.appendChild(header5);
-		headerRow.appendChild(header6);
-		headerRow.appendChild(header_down);
-
-		headerRow.style.backgroundColor = "Black";
-		headerRow.style.color = "White";
-		headerRow.style.textAlign = "center";
-		headerRow.style.width = "100%";
-		headerRow.style.padding = "0";
-
-		grid.appendChild(thead);
-		grid.appendChild(tbody);
-
-		this.grid_rows = {};
-
-		if (this.data)
-			for (var i = 0; i < this.data.length; i++) {
-				const data = this.data[i];
-				var dataRow = document.createElement('tr');
-				var data1 = document.createElement('td');
-				data1.style.textAlign = "center";
-				data1.innerHTML = i + 1;
-				var data2 = document.createElement('td');
-				data2.innerHTML = `&nbsp;${data.type}`;
-				var data3 = document.createElement('td');
-				data3.innerHTML = `&nbsp;${data.base}`;
-				var data4 = document.createElement('td');
-				data4.className = "cm-node-name";
-				data4.innerHTML = `&nbsp;<a href=${data.reference} target="_blank"><font color="skyblue"><b>${data.name}</b></font></a>`;
-				var data5 = document.createElement('td');
-				data5.className = "cm-node-filename";
-				data5.innerHTML = `&nbsp;${data.filename}`;
-				data5.style.wordBreak = "break-all";
-				var data6 = document.createElement('td');
-				data6.className = "cm-node-desc";
-				data6.innerHTML = data.description;
-				data6.style.wordBreak = "break-all";
-				var data_install = document.createElement('td');
-				var installBtn = document.createElement('button');
-				data_install.style.textAlign = "center";
-
-				installBtn.innerHTML = 'Install';
-				this.install_buttons.push(installBtn);
-
-				switch (data.installed) {
-					case 'True':
-						installBtn.innerHTML = 'Installed';
-						installBtn.style.backgroundColor = 'green';
-						installBtn.style.color = 'white';
-						installBtn.disabled = true;
-						break;
-					default:
-						installBtn.innerHTML = 'Install';
-						installBtn.style.backgroundColor = 'black';
-						installBtn.style.color = 'white';
-						break;
-				}
-
-				installBtn.style.width = "100px";
-
-				installBtn.addEventListener('click', function () {
-					install_model(data);
-				});
-
-				data_install.appendChild(installBtn);
-
-				dataRow.style.backgroundColor = "var(--bg-color)";
-				dataRow.style.color = "var(--fg-color)";
-				dataRow.style.textAlign = "left";
-
-				dataRow.appendChild(data1);
-				dataRow.appendChild(data2);
-				dataRow.appendChild(data3);
-				dataRow.appendChild(data4);
-				dataRow.appendChild(data5);
-				dataRow.appendChild(data6);
-				dataRow.appendChild(data_install);
-				tbody.appendChild(dataRow);
-
-				this.grid_rows[i] = { data: data, control: dataRow };
-			}
-
-		let self = this;
-		const panel = document.createElement('div');
-		panel.style.width = "100%";
-		panel.appendChild(grid);
-
-		function handleResize() {
-			const parentHeight = self.element.clientHeight;
-			const gridHeight = parentHeight - 200;
-
-			grid.style.height = gridHeight + "px";
-		}
-		window.addEventListener("resize", handleResize);
-
-		grid.style.position = "relative";
-		grid.style.display = "inline-block";
-		grid.style.width = "100%";
-		grid.style.height = "100%";
-		grid.style.overflowY = "scroll";
-		this.element.style.height = "85%";
-		this.element.style.width = "80%";
-		this.element.appendChild(panel);
-
-		handleResize();
-	}
-
-	createFilterCombo() {
-		let combo = document.createElement("select");
-
-		combo.style.cssFloat = "left";
-		combo.style.fontSize = "14px";
-		combo.style.padding = "4px";
-		combo.style.background = "black";
-		combo.style.marginLeft = "2px";
-		combo.style.width = "199px";
-		combo.id = `combo-manger-filter`;
-		combo.style.borderRadius = "15px";
-
-		let items =
-			[
-				{ value: '*', text: 'Filter: all' },
-				{ value: 'True', text: 'Filter: installed' },
-				{ value: 'False', text: 'Filter: not-installed' },
-			];
-
-		items.forEach(item => {
-			const option = document.createElement("option");
-			option.value = item.value;
-			option.text = item.text;
-			combo.appendChild(option);
-		});
-
-		let self = this;
-		combo.addEventListener('change', function (event) {
-			self.filter = event.target.value;
-			self.apply_searchbox();
-		});
-
-		return combo;
-	}
-
-	createHeaderControls() {
-		let self = this;
-		this.search_box = $el('input', { type: 'text', id: 'manager-model-search-box', placeholder: 'input search keyword', value: this.search_keyword }, []);
-		this.search_box.style.height = "25px";
-		this.search_box.onkeydown = (event) => {
-			if (event.key === 'Enter') {
-				self.search_keyword = self.search_box.value;
-				self.apply_searchbox();
-			}
-			if (event.key === 'Escape') {
-				self.search_keyword = self.search_box.value;
-				self.apply_searchbox();
-			}
-		};
-
-		let search_button = document.createElement("button");
-		search_button.innerHTML = "Search";
-		search_button.onclick = () => {
-			self.search_keyword = self.search_box.value;
-			self.apply_searchbox();
-		};
-		search_button.style.display = "inline-block";
-
-		let filter_control = this.createFilterCombo();
-		filter_control.style.display = "inline-block";
-
-		let cell = $el('td', { width: '100%' }, [filter_control, this.search_box, '  ', search_button]);
-		let search_control = $el('table', { width: '100%' },
-			[
-				$el('tr', {}, [cell])
-			]
-		);
-
-		cell.style.textAlign = "right";
-		this.element.appendChild(search_control);
-	}
-
-	async createBottomControls() {
-		var close_button = document.createElement("button");
-		close_button.innerHTML = "Close";
-		close_button.onclick = () => { this.close(); }
-		close_button.style.display = "inline-block";
-
-		this.message_box = $el('div', { id: 'custom-download-message' }, [$el('br'), '']);
-		this.message_box.style.height = '60px';
-		this.message_box.style.verticalAlign = 'middle';
-
-		this.element.appendChild(this.message_box);
-		this.element.appendChild(close_button);
-	}
-
-	async show() {
-		try {
-			this.invalidateControl();
-			this.element.style.display = "block";
-		}
-		catch (exception) {
-			app.ui.dialog.show(`Failed to get external model list. / ${exception}`);
-		}
-	}
-}
-
-
-// -----------
-class ManagerMenuDialog extends ComfyDialog {
-	static instance = null;
-	local_mode_checkbox = null;
-
-	createButtons() {
-		this.local_mode_checkbox = $el("input", { type: 'checkbox', id: "use_local_db" }, [])
-		const checkbox_text = $el("label", {}, [" Use local DB"])
-		checkbox_text.style.color = "var(--fg-color)";
-		checkbox_text.style.marginRight = "10px";
-
-		this.update_check_checkbox = $el("input", { type: 'checkbox', id: "skip_update_check" }, [])
-		const uc_checkbox_text = $el("label", {}, [" Skip update check"])
-		uc_checkbox_text.style.color = "var(--fg-color)";
-		this.update_check_checkbox.checked = true;
-
-		update_comfyui_button =
-			$el("button", {
-				type: "button",
-				textContent: "Update ComfyUI",
-				onclick:
-					() => updateComfyUI()
-			});
-
-		fetch_updates_button =
-			$el("button", {
-				type: "button",
-				textContent: "Fetch Updates",
-				onclick:
-					() => fetchUpdates(this.update_check_checkbox)
-			});
-
-		update_all_button =
-			$el("button", {
-				type: "button",
-				textContent: "Update All",
-				onclick:
-					() => updateAll(this.update_check_checkbox)
-			});
 
 		// preview method
 		let preview_combo = document.createElement("select");
@@ -2070,89 +400,6 @@
 
 				}
 			});
-
-		const res =
-			[
-				$el("tr.td", { width: "100%" }, [$el("font", { size: 6, color: "white" }, [`ComfyUI Manager Menu`])]),
-				$el("br", {}, []),
-				$el("div", {}, [this.local_mode_checkbox, checkbox_text, this.update_check_checkbox, uc_checkbox_text]),
-				$el("br", {}, []),
-				$el("button", {
-					type: "button",
-					textContent: "Install Custom Nodes",
-					onclick:
-						() => {
-							if (!CustomNodesInstaller.instance)
-								CustomNodesInstaller.instance = new CustomNodesInstaller(app);
-							CustomNodesInstaller.instance.show(false);
-						}
-				}),
-
-				$el("button", {
-					type: "button",
-					textContent: "Install Missing Custom Nodes",
-					onclick:
-						() => {
-							if (!CustomNodesInstaller.instance)
-								CustomNodesInstaller.instance = new CustomNodesInstaller(app);
-							CustomNodesInstaller.instance.show(true);
-						}
-				}),
-
-				$el("button", {
-					type: "button",
-					textContent: "Install Models",
-					onclick:
-						() => {
-							if (!ModelInstaller.instance)
-								ModelInstaller.instance = new ModelInstaller(app);
-							ModelInstaller.instance.show();
-						}
-				}),
-
-				$el("br", {}, []),
-				update_all_button,
-				update_comfyui_button,
-				fetch_updates_button,
-
-				$el("br", {}, []),
-				$el("button", {
-					type: "button",
-					textContent: "Alternatives of A1111",
-					onclick:
-						() => {
-							if (!AlternativesInstaller.instance)
-								AlternativesInstaller.instance = new AlternativesInstaller(app);
-							AlternativesInstaller.instance.show();
-						}
-				}),
-
-				$el("br", {}, []),
-=======
-        // channel
-		let channel_combo = document.createElement("select");
-        api.fetchApi('/manager/channel_url_list')
-        .then(response => response.json())
-        .then(async data => {
-            try {
-				let urls = data.list;
-				for(let i in urls) {
-					if(urls[i] != '') {
-						let name_url = urls[i].split('::');
-	                    channel_combo.appendChild($el('option', {value:name_url[0], text:`Channel: ${name_url[0]}`}, []));
-	                }
-	            }
-
-				channel_combo.addEventListener('change', function(event) {
-		            api.fetchApi(`/manager/channel_url_list?value=${event.target.value}`);
-				});
-
-                channel_combo.value = data.selected;
-			}
-			catch(exception) {
-
-			}
-        });
 
 		return [
 			$el("div", {}, [this.local_mode_checkbox, checkbox_text, this.update_check_checkbox, uc_checkbox_text]),
@@ -2179,13 +426,12 @@
 
 	createControlsRight() {
 		return [
->>>>>>> 11b2e8ac
 				$el("button", {
 					type: "button",
 					textContent: "ComfyUI Community Manual",
 					onclick: () => { window.open("https://blenderneko.github.io/ComfyUI-docs/", "comfyui-community-manual"); }
 				}),
-<<<<<<< HEAD
+
 				$el("button", {
 					id: 'comfyworkflows-button',
 					type: "button",
@@ -2209,7 +455,27 @@
 											if (!ShareDialog.instance) {
 												ShareDialog.instance = new ShareDialog();
 											}
-											ShareDialog.instance.show();
+								
+											app.graphToPrompt().then(prompt => {
+												// console.log({ prompt })
+												return app.graph._nodes;
+											}).then(nodes => {
+												// console.log({ nodes });
+												const { potential_outputs, potential_output_nodes } = getPotentialOutputsAndOutputNodes(nodes);
+								
+												if (potential_outputs.length === 0) {
+													if (potential_output_nodes.length === 0) {
+														// todo: add support for other output node types (animatediff combine, etc.)
+														const supported_nodes_string = SUPPORTED_OUTPUT_NODE_TYPES.join(", ");
+														alert(`No supported output node found (${supported_nodes_string}). To share this workflow, please add an output node to your graph and re-run your prompt.`);
+													} else {
+														alert("To share this, first run a prompt. Once it's done, click 'Share'.");
+													}
+													return;
+												}
+								
+												ShareDialog.instance.show({ potential_outputs, potential_output_nodes });
+											});
 										},
 									},
 									{
@@ -2225,61 +491,23 @@
 								},
 								window
 							);
+							// set the id so that we can override the context menu's z-index to be above the comfyui manager menu
+							menu.root.id = "comfyworkflows-button-menu";
 							menu.root.classList.add("pysssss-workflow-popup-2");
-							menu.root.classList.add(`pysssss-workflow-comfyworkflows-button`);
 						},
 					})
 				]),
-=======
-
-				$el("button", {
-					type: "button",
-					textContent: "ComfyUI Workflow Gallery",
-					onclick: () => { window.open("https://comfyworkflows.com/", "comfyui-workflow-gallery"); }
-				}),
->>>>>>> 11b2e8ac
 
 				$el("button", {
 					type: "button",
 					textContent: "ComfyUI Nodes Info",
 					onclick: () => { window.open("https://ltdrdata.github.io/", "comfyui-node-info"); }
 				}),
-<<<<<<< HEAD
-
-				$el("br", {}, []),
-				$el("hr", { width: "100%" }, []),
-				preview_combo,
-				badge_combo,
-				channel_combo,
-				$el("hr", { width: "100%" }, []),
-				$el("br", {}, []),
-
-				$el("button", {
-					type: "button",
-					textContent: "Close",
-					onclick: () => this.close()
-				}),
-				$el("br", {}, []),
-			];
-
-		res[0].style.padding = "10px 10px 0 10px";
-		res[0].style.backgroundColor = "black";
-		res[0].style.textAlign = "center";
-		res[0].style.height = "45px";
-		return res;
-=======
 		];
->>>>>>> 11b2e8ac
 	}
 
 	constructor() {
 		super();
-<<<<<<< HEAD
-		this.element = $el("div.comfy-modal", { parent: document.body },
-			[$el("div.comfy-modal-content",
-				[...this.createButtons()]),
-			]);
-=======
 
 		const close_button = $el("button", { type: "button", textContent: "Close", onclick: () => this.close() });
 		close_button.style.position = "absolute";
@@ -2310,7 +538,6 @@
 		this.element.style.width = '1000px';
 		this.element.style.height = '400px';
 		this.element.style.zIndex = 10000;
->>>>>>> 11b2e8ac
 	}
 
 	show() {
@@ -2338,17 +565,10 @@
 		const managerButton = document.createElement("button");
 		managerButton.textContent = "Manager";
 		managerButton.onclick = () => {
-<<<<<<< HEAD
-			if (!ManagerMenuDialog.instance)
-				ManagerMenuDialog.instance = new ManagerMenuDialog();
-			ManagerMenuDialog.instance.show();
-		}
-=======
 				if(!manager_instance)
 					setManagerInstance(new ManagerMenuDialog());
 				manager_instance.show();
 			}
->>>>>>> 11b2e8ac
 		menu.append(managerButton);
 
 
