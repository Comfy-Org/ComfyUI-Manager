--- conflicted
+++ resolved
@@ -773,7 +773,6 @@
           default: 0
         failed_operations:
           type: integer
-<<<<<<< HEAD
           description: Number of failed operations
           minimum: 0
           default: 0
@@ -783,11 +782,6 @@
           minimum: 0
           default: 0
       required: [batch_id, start_time, state_before]
-=======
-          description: Number of tasks in progress
-        is_processing:
-          type: boolean
-          description: Whether the queue is currently processing
 
     ImportFailInfoBulkRequest:
       type: object
@@ -821,7 +815,6 @@
               type: string
         - type: "null"
 
->>>>>>> 01fa3790
   securitySchemes:
     securityLevel:
       type: apiKey
@@ -903,7 +896,6 @@
         content:
           application/json:
             schema:
-<<<<<<< HEAD
               $ref: '#/components/schemas/QueueTaskItem'
             examples:
               install:
@@ -991,19 +983,74 @@
                     save_path: "default"
                     url: "https://huggingface.co/runwayml/stable-diffusion-v1-5/resolve/main/v1-5-pruned.safetensors"
                     filename: "v1-5-pruned.safetensors"
-=======
-              type: object
-              properties:
-                cnr_id:
-                  type: string
-                url:
-                  type: string
+      responses:
+        '200':
+          description: Task queued successfully
+        '400':
+          description: Invalid task data
+        '500':
+          description: Internal server error
+  /v2/manager/queue/status:
+    get:
+      summary: Get queue status
+      description: Returns the current status of the operation queue with optional client filtering
+      parameters:
+        - $ref: '#/components/parameters/clientIdParam'
       responses:
         '200':
           description: Successful operation
+          content:
+            application/json:
+              schema:
+                $ref: '#/components/schemas/QueueStatus'
+  /v2/manager/queue/history:
+    get:
+      summary: Get task history
+      description: Get task history with optional filtering
+      parameters:
+        - name: id
+          in: query
+          description: Batch history ID (for file-based history)
+          schema:
+            type: string
+        - $ref: '#/components/parameters/clientIdParam'
+        - $ref: '#/components/parameters/uiIdParam'
+        - $ref: '#/components/parameters/maxItemsParam'
+        - $ref: '#/components/parameters/offsetParam'
+      responses:
+        '200':
+          description: Successful operation
+          content:
+            application/json:
+              schema:
+                oneOf:
+                  - $ref: '#/components/schemas/HistoryResponse'
+                  - type: object  # File-based batch history
         '400':
-          description: No information available
-          
+          description: Error retrieving history
+  /v2/manager/queue/history_list:
+    get:
+      summary: Get available batch history files
+      description: Returns a list of batch history IDs sorted by modification time
+      responses:
+        '200':
+          description: Successful operation
+          content:
+            application/json:
+              schema:
+                $ref: '#/components/schemas/HistoryListResponse'
+        '400':
+          description: Error retrieving history list
+  /v2/manager/queue/start:
+    get:
+      summary: Start queue processing
+      description: Starts processing the operation queue
+      responses:
+        '200':
+          description: Processing started
+        '201':
+          description: Processing already in progress
+
   /v2/customnode/import_fail_info_bulk:
     post:
       summary: Get import failure info for multiple nodes
@@ -1028,107 +1075,7 @@
           description: Bad Request. The request body is invalid.
         '500':
           description: Internal Server Error.
-        
-  /customnode/install/git_url:
-    post:
-      summary: Install custom node via Git URL
-      description: Installs a custom node from a Git repository URL
-      security:
-        - securityLevel: []
-      requestBody:
-        required: true
-        content:
-          text/plain:
-            schema:
-              type: string
-      responses:
-        '200':
-          description: Installation successful or already installed
-        '400':
-          description: Installation failed
-        '403':
-          description: Security policy violation
-          
-  /customnode/install/pip:
-    post:
-      summary: Install custom node dependencies via pip
-      description: Installs Python package dependencies for custom nodes
-      security:
-        - securityLevel: []
-      requestBody:
-        required: true
-        content:
-          text/plain:
-            schema:
-              type: string
->>>>>>> 01fa3790
-      responses:
-        '200':
-          description: Task queued successfully
-        '400':
-          description: Invalid task data
-        '500':
-          description: Internal server error
-  /v2/manager/queue/status:
-    get:
-      summary: Get queue status
-      description: Returns the current status of the operation queue with optional client filtering
-      parameters:
-        - $ref: '#/components/parameters/clientIdParam'
-      responses:
-        '200':
-          description: Successful operation
-          content:
-            application/json:
-              schema:
-                $ref: '#/components/schemas/QueueStatus'
-  /v2/manager/queue/history:
-    get:
-      summary: Get task history
-      description: Get task history with optional filtering
-      parameters:
-        - name: id
-          in: query
-          description: Batch history ID (for file-based history)
-          schema:
-            type: string
-        - $ref: '#/components/parameters/clientIdParam'
-        - $ref: '#/components/parameters/uiIdParam'
-        - $ref: '#/components/parameters/maxItemsParam'
-        - $ref: '#/components/parameters/offsetParam'
-      responses:
-        '200':
-          description: Successful operation
-          content:
-            application/json:
-              schema:
-                oneOf:
-                  - $ref: '#/components/schemas/HistoryResponse'
-                  - type: object  # File-based batch history
-        '400':
-          description: Error retrieving history
-  /v2/manager/queue/history_list:
-    get:
-      summary: Get available batch history files
-      description: Returns a list of batch history IDs sorted by modification time
-      responses:
-        '200':
-          description: Successful operation
-          content:
-            application/json:
-              schema:
-                $ref: '#/components/schemas/HistoryListResponse'
-        '400':
-          description: Error retrieving history list
-  /v2/manager/queue/start:
-    get:
-      summary: Start queue processing
-      description: Starts processing the operation queue
-      responses:
-        '200':
-          description: Processing started
-        '201':
-          description: Processing already in progress
+
   /v2/manager/queue/reset:
     get:
       summary: Reset queue
