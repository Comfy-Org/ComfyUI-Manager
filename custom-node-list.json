--- conflicted
+++ resolved
@@ -2163,39 +2163,6 @@
             ],
             "install_type": "unzip",
             "description": "This is a node to convert an image into a CMYK Halftone dot image."
-<<<<<<< HEAD
-        },
-        {
-            "author": "chrisgoringe",
-            "title": "Variation seeds",
-            "reference": "https://github.com/chrisgoringe/cg-noise",
-            "files": [
-                "https://github.com/chrisgoringe/cg-noise"
-            ],
-            "install_type": "git-clone",
-            "description": "Adds KSampler custom nodes with variation seed and variation strength."
-        },
-        {
-            "author": "chrisgoringe",
-            "title": "Image chooser",
-            "reference": "https://github.com/chrisgoringe/cg-image-picker",
-            "files": [
-                "https://github.com/chrisgoringe/cg-image-picker"
-            ],
-            "install_type": "git-clone",
-            "description": "A custom node that pauses the flow while you choose which image (or latent) to pass on to the rest of the workflow."
-        },
-        {
-            "author": "chrisgoringe",
-            "title": "Use Everwhere",
-            "reference": "https://github.com/chrisgoringe/cg-use-everywhere",
-            "files": [
-                "https://github.com/chrisgoringe/cg-use-everwhere",
-            ],
-            "install_type": "git-clone",
-            "description": "A set of nodes that allow data to be 'broadcast' to some or all unconnected inputs. Greatly reduces link spaghetti."
-=======
->>>>>>> 174ad2ca
         }
     ]
 }